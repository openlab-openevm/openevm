use ethereum_types::{Address, U256};
use serde::{Deserialize, Serialize};
<<<<<<< HEAD
use std::convert::TryFrom;
use primitive_types::{H160, U256};
=======
use sha3::{Digest, Keccak256};
use solana_program::{
    entrypoint::ProgramResult, instruction::Instruction, program_error::ProgramError,
    secp256k1_program
};
use std::borrow::Cow;
use std::error::Error;
use std::convert::TryFrom;
>>>>>>> aace5b6f

#[derive(Default, Serialize, Deserialize, Debug)]
struct SecpSignatureOffsets {
    signature_offset: u16, // offset to [signature,recovery_id] of 64+1 bytes
    signature_instruction_index: u8,
    eth_address_offset: u16, // offset to eth_address of 20 bytes
    eth_address_instruction_index: u8,
    message_data_offset: u16, // offset to start of message data
    message_data_size: u16,   // size of message data
    message_instruction_index: u8,
}

pub fn make_secp256k1_instruction(instruction_index: u16, message_len: usize) -> Vec<u8> {
    let mut instruction_data = vec![];

    const CHECK_COUNT: u8 = 1;
    const DATA_START: u16 = 1;
    const ETH_SIZE: u16 = 20;
    const SIGN_SIZE: u16 = 65;
    const ETH_OFFSET: u16 = DATA_START;
    const SIGN_OFFSET: u16 = ETH_OFFSET + ETH_SIZE;
    const MSG_OFFSET: u16 = SIGN_OFFSET + SIGN_SIZE;

    let offsets = SecpSignatureOffsets {
        signature_offset: SIGN_OFFSET as u16,
        signature_instruction_index: instruction_index as u8,
        eth_address_offset: ETH_OFFSET as u16,
        eth_address_instruction_index: instruction_index as u8,
        message_data_offset: MSG_OFFSET as u16,
        message_data_size: message_len as u16,
        message_instruction_index: instruction_index as u8,
    };

    let bin_offsets = bincode::serialize(&offsets).unwrap();

    instruction_data.push(1);
    instruction_data.extend(&bin_offsets);

    instruction_data
}

<<<<<<< HEAD

pub fn get_check_fields(raw_tx: &[u8]) {
    let data_start = 1 + 11;
    let eth_address_size = 20;
    let signature_size = 65;

    let (_, rest) = raw_tx.split_at(data_start);
    let (eth_adr, rest) = rest.split_at(eth_address_size);
    let (sign, msg) = rest.split_at(signature_size);

    debug_print!(&("from: ".to_owned() + &hex::encode(&eth_adr)));
    debug_print!(&("sign: ".to_owned() + &hex::encode(&sign)));
    debug_print!(&(" msg: ".to_owned() + &hex::encode(&msg)));
}

pub fn check_tx(raw_tx: &[u8]) {
    let eth_tx: Result<SignedTransaction, _> = rlp::decode(&raw_tx);
    if eth_tx.is_err() {
        return;
    }

    let tx = eth_tx.unwrap();
    debug_print!(&("         to: ".to_owned() + &tx.to.unwrap().to_string()));
    debug_print!(&("      nonce: ".to_owned() + &tx.nonce.to_string()));
    debug_print!(&("        gas: ".to_owned() + &tx.gas.to_string()));
    debug_print!(&("  gas_price: ".to_owned() + &tx.gas_price.to_string()));
    debug_print!(&("      value: ".to_owned() + &tx.value.to_string()));
    debug_print!(&("       data: ".to_owned() + &hex::encode(&tx.data.0)));
    debug_print!(&("          v: ".to_owned() + &tx.v.to_string()));
    debug_print!(&("          r: ".to_owned() + &tx.r.to_string()));
    debug_print!(&("          s: ".to_owned() + &tx.s.to_string()));
    debug_print!("");

    let rlp_data = rlp::encode(&tx);
    debug_print!(&("        msg: ".to_owned() + &hex::encode(&rlp_data)));    

    let mut r_bytes: [u8; 32] = [0; 32];
    let mut s_bytes: [u8; 32] = [0; 32];
    tx.r.to_big_endian(&mut r_bytes);
    let r = zpad(&r_bytes, 32);
    tx.s.to_big_endian(&mut s_bytes);
    let s = zpad(&s_bytes, 32);

    let mut compact_bytes: Vec<u8> = Vec::new();
    compact_bytes.extend(r);
    compact_bytes.extend(s);
    compact_bytes.push(u8::try_from(tx.v).unwrap());
    debug_print!(&("       sign: ".to_owned() + &hex::encode(&compact_bytes))); 
}

pub fn get_data(raw_tx: &[u8]) -> (u64, Option<H160>, std::vec::Vec<u8>) {    
    let tx: Result<SignedTransaction, _> = rlp::decode(&raw_tx);
    let tx = tx.unwrap();

    (tx.nonce.as_u64(), tx.to, tx.data.0)
}

/// Hex-serialized shim for `Vec<u8>`.
#[derive(Serialize, Deserialize, Debug, Hash, PartialOrd, Ord, PartialEq, Eq, Clone, Default)]
pub struct Bytes(#[serde(with = "bytes")] pub Vec<u8>);
impl From<Vec<u8>> for Bytes {
    fn from(s: Vec<u8>) -> Self {
        Bytes(s)
    }
}

impl std::ops::Deref for Bytes {
    type Target = [u8];
    fn deref(&self) -> &[u8] {
        &self.0[..]
    }
}

#[derive(Clone)]
pub struct SignedTransaction {
    pub from: H160,
    pub to: Option<H160>,
    pub nonce: U256,
    pub gas: U256,
=======
#[derive(Debug)]
pub struct UnsignedTransaction {
    pub nonce: u64,
>>>>>>> aace5b6f
    pub gas_price: U256,
    pub gas_limit: U256,
    pub to: Option<Address>,
    pub value: U256,
    pub call_data: Vec<u8>,
    pub chain_id: U256,
}

<<<<<<< HEAD
impl SignedTransaction {
    pub fn new(
        from: H160,
        to: Option<H160>,
        nonce: U256,
        gas: U256,
        gas_price: U256,
        value: U256,
        data: Bytes,
        chain_id: u64,
        v: u8,
        r: [u8; 32],
        s: [u8; 32],
    ) -> Self {
        let v = replay_protection::add(v, chain_id);
        let r = U256::from_big_endian(&r);
        let s = U256::from_big_endian(&s);

        Self {
            from,
            to,
            nonce,
            gas,
            gas_price,
            value,
            data,
            v,
            r,
            s,
        }
    }

    pub fn network_id(&self) -> Option<U256> {
        if self.r == U256::zero() && self.s == U256::zero() {
            Some(U256::from(self.v.clone()))
        } else if self.v == 27 || self.v == 28 {
            None
        } else {
            Some(((U256::from(self.v.clone()) - 1u32) / 2u32) - 17u32)
        }
    }
}

fn debug(s: &str, err: rlp::DecoderError) -> rlp::DecoderError {
    // log::error!("Error decoding field: {}: {:?}", s, err);
    err
}

impl rlp::Decodable for SignedTransaction {
    fn decode(d: &rlp::Rlp) -> Result<Self, rlp::DecoderError> {
        if d.item_count()? != 9 {
=======
impl rlp::Decodable for UnsignedTransaction {
    fn decode(rlp: &rlp::Rlp) -> Result<Self, rlp::DecoderError> {
        if rlp.item_count()? != 9 {
>>>>>>> aace5b6f
            return Err(rlp::DecoderError::RlpIncorrectListLen);
        }

        let tx = UnsignedTransaction {
            nonce: rlp.val_at(0)?,
            gas_price: rlp.val_at(1)?,
            gas_limit: rlp.val_at(2)?,
            to: {
                let to = rlp.at(3)?;
                if to.is_empty() {
                    if to.is_data() {
                        None
                    } else {
                        return Err(rlp::DecoderError::RlpExpectedToBeData);
                    }
                } else {
                    Some(to.as_val()?)
                }
            },
            value: rlp.val_at(4)?,
            call_data: rlp.val_at(5)?,
            chain_id: rlp.val_at(6)?,
        };

        Ok(tx)
    }
}

pub fn get_data(raw_tx: &[u8]) -> (u64, Option<Address>, Vec<u8>) {
    let tx: Result<UnsignedTransaction, _> = rlp::decode(&raw_tx);
    let tx = tx.unwrap();

    (tx.nonce, tx.to, tx.call_data)
}

pub fn verify_tx_signature(signature: &[u8], unsigned_trx: &[u8]) -> Result<(), secp256k1::Error> {
    let digest = Keccak256::digest(unsigned_trx);
    let message = secp256k1::Message::parse_slice(&digest)?;

    let recovery_id = secp256k1::RecoveryId::parse(signature[64])?;
    let signature = secp256k1::Signature::parse_slice(&signature[0..64])?;

    let public_key = secp256k1::recover(&message, &signature, &recovery_id)?;
    if secp256k1::verify(&message, &signature, &public_key) {
        Ok(())
    } else {
        Err(secp256k1::Error::InvalidSignature)
    }
}<|MERGE_RESOLUTION|>--- conflicted
+++ resolved
@@ -1,9 +1,5 @@
 use ethereum_types::{Address, U256};
 use serde::{Deserialize, Serialize};
-<<<<<<< HEAD
-use std::convert::TryFrom;
-use primitive_types::{H160, U256};
-=======
 use sha3::{Digest, Keccak256};
 use solana_program::{
     entrypoint::ProgramResult, instruction::Instruction, program_error::ProgramError,
@@ -12,7 +8,6 @@
 use std::borrow::Cow;
 use std::error::Error;
 use std::convert::TryFrom;
->>>>>>> aace5b6f
 
 #[derive(Default, Serialize, Deserialize, Debug)]
 struct SecpSignatureOffsets {
@@ -54,91 +49,9 @@
     instruction_data
 }
 
-<<<<<<< HEAD
-
-pub fn get_check_fields(raw_tx: &[u8]) {
-    let data_start = 1 + 11;
-    let eth_address_size = 20;
-    let signature_size = 65;
-
-    let (_, rest) = raw_tx.split_at(data_start);
-    let (eth_adr, rest) = rest.split_at(eth_address_size);
-    let (sign, msg) = rest.split_at(signature_size);
-
-    debug_print!(&("from: ".to_owned() + &hex::encode(&eth_adr)));
-    debug_print!(&("sign: ".to_owned() + &hex::encode(&sign)));
-    debug_print!(&(" msg: ".to_owned() + &hex::encode(&msg)));
-}
-
-pub fn check_tx(raw_tx: &[u8]) {
-    let eth_tx: Result<SignedTransaction, _> = rlp::decode(&raw_tx);
-    if eth_tx.is_err() {
-        return;
-    }
-
-    let tx = eth_tx.unwrap();
-    debug_print!(&("         to: ".to_owned() + &tx.to.unwrap().to_string()));
-    debug_print!(&("      nonce: ".to_owned() + &tx.nonce.to_string()));
-    debug_print!(&("        gas: ".to_owned() + &tx.gas.to_string()));
-    debug_print!(&("  gas_price: ".to_owned() + &tx.gas_price.to_string()));
-    debug_print!(&("      value: ".to_owned() + &tx.value.to_string()));
-    debug_print!(&("       data: ".to_owned() + &hex::encode(&tx.data.0)));
-    debug_print!(&("          v: ".to_owned() + &tx.v.to_string()));
-    debug_print!(&("          r: ".to_owned() + &tx.r.to_string()));
-    debug_print!(&("          s: ".to_owned() + &tx.s.to_string()));
-    debug_print!("");
-
-    let rlp_data = rlp::encode(&tx);
-    debug_print!(&("        msg: ".to_owned() + &hex::encode(&rlp_data)));    
-
-    let mut r_bytes: [u8; 32] = [0; 32];
-    let mut s_bytes: [u8; 32] = [0; 32];
-    tx.r.to_big_endian(&mut r_bytes);
-    let r = zpad(&r_bytes, 32);
-    tx.s.to_big_endian(&mut s_bytes);
-    let s = zpad(&s_bytes, 32);
-
-    let mut compact_bytes: Vec<u8> = Vec::new();
-    compact_bytes.extend(r);
-    compact_bytes.extend(s);
-    compact_bytes.push(u8::try_from(tx.v).unwrap());
-    debug_print!(&("       sign: ".to_owned() + &hex::encode(&compact_bytes))); 
-}
-
-pub fn get_data(raw_tx: &[u8]) -> (u64, Option<H160>, std::vec::Vec<u8>) {    
-    let tx: Result<SignedTransaction, _> = rlp::decode(&raw_tx);
-    let tx = tx.unwrap();
-
-    (tx.nonce.as_u64(), tx.to, tx.data.0)
-}
-
-/// Hex-serialized shim for `Vec<u8>`.
-#[derive(Serialize, Deserialize, Debug, Hash, PartialOrd, Ord, PartialEq, Eq, Clone, Default)]
-pub struct Bytes(#[serde(with = "bytes")] pub Vec<u8>);
-impl From<Vec<u8>> for Bytes {
-    fn from(s: Vec<u8>) -> Self {
-        Bytes(s)
-    }
-}
-
-impl std::ops::Deref for Bytes {
-    type Target = [u8];
-    fn deref(&self) -> &[u8] {
-        &self.0[..]
-    }
-}
-
-#[derive(Clone)]
-pub struct SignedTransaction {
-    pub from: H160,
-    pub to: Option<H160>,
-    pub nonce: U256,
-    pub gas: U256,
-=======
 #[derive(Debug)]
 pub struct UnsignedTransaction {
     pub nonce: u64,
->>>>>>> aace5b6f
     pub gas_price: U256,
     pub gas_limit: U256,
     pub to: Option<Address>,
@@ -147,63 +60,9 @@
     pub chain_id: U256,
 }
 
-<<<<<<< HEAD
-impl SignedTransaction {
-    pub fn new(
-        from: H160,
-        to: Option<H160>,
-        nonce: U256,
-        gas: U256,
-        gas_price: U256,
-        value: U256,
-        data: Bytes,
-        chain_id: u64,
-        v: u8,
-        r: [u8; 32],
-        s: [u8; 32],
-    ) -> Self {
-        let v = replay_protection::add(v, chain_id);
-        let r = U256::from_big_endian(&r);
-        let s = U256::from_big_endian(&s);
-
-        Self {
-            from,
-            to,
-            nonce,
-            gas,
-            gas_price,
-            value,
-            data,
-            v,
-            r,
-            s,
-        }
-    }
-
-    pub fn network_id(&self) -> Option<U256> {
-        if self.r == U256::zero() && self.s == U256::zero() {
-            Some(U256::from(self.v.clone()))
-        } else if self.v == 27 || self.v == 28 {
-            None
-        } else {
-            Some(((U256::from(self.v.clone()) - 1u32) / 2u32) - 17u32)
-        }
-    }
-}
-
-fn debug(s: &str, err: rlp::DecoderError) -> rlp::DecoderError {
-    // log::error!("Error decoding field: {}: {:?}", s, err);
-    err
-}
-
-impl rlp::Decodable for SignedTransaction {
-    fn decode(d: &rlp::Rlp) -> Result<Self, rlp::DecoderError> {
-        if d.item_count()? != 9 {
-=======
 impl rlp::Decodable for UnsignedTransaction {
     fn decode(rlp: &rlp::Rlp) -> Result<Self, rlp::DecoderError> {
         if rlp.item_count()? != 9 {
->>>>>>> aace5b6f
             return Err(rlp::DecoderError::RlpIncorrectListLen);
         }
 
