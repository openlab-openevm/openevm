//! Solidity Account info manipulations
use crate::{
    account_data::AccountData,
    hamt::Hamt,
    utils::{keccak256_h256},
};
use evm::backend::Basic;
use evm::{H160, H256, U256};
use solana_program::{
    account_info::AccountInfo,
    pubkey::Pubkey,
    program_error::ProgramError,
};
use std::cell::RefCell;
use std::rc::Rc;
<<<<<<< HEAD
use std::convert::{TryInto, TryFrom};

=======
use std::convert::TryInto;

/// Solidity Account info
>>>>>>> e193c14d
#[derive(Debug, Clone)]
pub struct SolidityAccount<'a> {
    account_data: AccountData,
    solana_address: &'a Pubkey,
    code_data: Option<(AccountData, Rc<RefCell<&'a mut [u8]>>)>,
    lamports: u64,
}

impl<'a> SolidityAccount<'a> {
    /// ### Create `SolidityAccount`
    /// ## Example:
    /// ```
    /// let account_data = AccountData::unpack(&caller_info.data.borrow())?;
    /// account_data.get_account()?;
    /// let caller_acc = SolidityAccount::new(caller_info.key, caller_info.lamports(), account_data, None);
    /// ```
    pub fn new(solana_address: &'a Pubkey, lamports: u64, account_data: AccountData, code_data: Option<(AccountData, Rc<RefCell<&'a mut [u8]>>)>) -> Self {
        debug_print!("  SolidityAccount::new");
        Self{account_data, solana_address, code_data, lamports}
    }

    /// Get ethereum account address
    /// # Panics
    ///
    /// Will panic `account_data` doesn't contain `Account` struct
    pub fn get_ether(&self) -> H160 {AccountData::get_account(&self.account_data).unwrap().ether}

    /// Get ethereum account nonce
    /// # Panics
    ///
    /// Will panic `account_data` doesn't contain `Account` struct
    pub fn get_nonce(&self) -> u64 {AccountData::get_account(&self.account_data).unwrap().trx_count}

    fn code<U, F>(&self, f: F) -> U
    where F: FnOnce(&[u8]) -> U {
        /*if let AccountData::Account{code_size,..} = self.account_data {
            if code_size > 0 {
                let data = self.account_info.data.borrow();
                let offset = AccountData::size();
                return f(&data[offset..offset+code_size as usize])
            }
        }*/
        if self.code_data.is_none() {
            return f(&[])
        }

        let contract_data = &self.code_data.as_ref().unwrap().0;
        let contract = AccountData::get_contract(contract_data).unwrap();
        let code_size = contract.code_size as usize;

        if code_size > 0 {
            let data = self.code_data.as_ref().unwrap().1.borrow();
            f(&data[contract_data.size()..contract_data.size()+code_size])
        } else {
            f(&[])
        }
    }

    fn storage<U, F>(&self, f: F) -> Result<U, ProgramError>
    where F: FnOnce(&mut Hamt) -> U {
        /*if let AccountData::Account{code_size,..} = self.account_data {
            if code_size > 0 {
                let mut data = self.account_info.data.borrow_mut();
                debug_print!("Storage data borrowed");
                let offset = AccountData::size() + code_size as usize;
                let mut hamt = Hamt::new(&mut data[offset..], false)?;
                return Ok(f(&mut hamt));
            }
        }
        Err(ProgramError::UninitializedAccount)*/
        if self.code_data.is_none() {
            return Err(ProgramError::UninitializedAccount)
        }

        let contract_data = &self.code_data.as_ref().unwrap().0;
        let contract = AccountData::get_contract(contract_data)?;
        let code_size = contract.code_size as usize;

        if code_size > 0 {
            let mut data = self.code_data.as_ref().unwrap().1.borrow_mut();
            debug_print!("Storage data borrowed");
            let mut hamt = Hamt::new(&mut data[contract_data.size()+code_size..], false)?;
            Ok(f(&mut hamt))
        } else {
            Err(ProgramError::UninitializedAccount)
        }
    }

    /// Get solana address
    pub fn get_solana_address(&self) -> Pubkey {
        *self.solana_address
    }

    /// Get solana account seeds
    /// # Panics
    ///
    /// Will panic `account_data` doesn't contain `Account` struct
    pub fn get_seeds(&self) -> (H160, u8) { (AccountData::get_account(&self.account_data).unwrap().ether, AccountData::get_account(&self.account_data).unwrap().nonce) }

    /// Get ethereum account basic info
    /// # Panics
    ///
    /// Will panic `account_data` doesn't contain `Account` struct
    pub fn basic(&self) -> Basic {
        Basic { 
            balance: self.lamports.into(), 
            nonce: U256::from(AccountData::get_account(&self.account_data).unwrap().trx_count), }
        
    }

    /// Get code hash
    pub fn code_hash(&self) -> H256 {
        self.code(|d| {
            debug_print!("{}", &hex::encode(&d[0..32]));
            keccak256_h256(d)
        })
    }

    /// Get code size
    pub fn code_size(&self) -> usize {
        self.code(|d| d.len())
    }

    /// Get code data
    pub fn get_code(&self) -> Vec<u8> {
        self.code(|d| d.into())
    }

    /// Get storage record data
    pub fn get_storage(&self, index: &U256) -> U256 {
        self.storage(|storage| storage.find(*index))
            .unwrap_or_default()
            .unwrap_or_else(U256::zero)
    }

    /// Update account data
    /// # Errors
    ///
    /// Will return: 
    /// `ProgramError::AccountAlreadyInitialized` if trying to save code to account that already have code
    /// `ProgramError::AccountDataTooSmall` if trying to save code to account with not enough data space
    /// `ProgramError::NotEnoughAccountKeys` if didn't find code account
    /// `ProgramError::UninitializedAccount` if code account have `code_size` equal 0
    #[allow(clippy::too_many_arguments)]
    pub fn update<I>(
        &mut self,
        account_info: &'a AccountInfo<'a>,
        #[allow(unused_variables)]
        solidity_address: H160,
        nonce: U256,
        lamports: u64,
        code: &Option<Vec<u8>>,
        storage_items: I,
        reset_storage: bool,
    ) -> Result<(), ProgramError>
    where I: IntoIterator<Item = (U256, U256)> 
    {
        debug_print!("Update: {}, {}, {}, {:?}, {}", solidity_address, nonce, lamports, if code.is_some() {"Exist"} else {"Empty"}, reset_storage);
        let mut data = (*account_info.data).borrow_mut();
        **(*account_info.lamports).borrow_mut() = lamports;

        /*let mut current_code_size = match self.account_data {
            AccountData::Empty => 0,
            AccountData::Foreign => 0,
            AccountData::Account{code_size, ..} => code_size as usize,
        };*/
        let nonce = u64::try_from(nonce).map_err(|_| ProgramError::InvalidArgument)?;
        AccountData::get_mut_account(&mut self.account_data)?.trx_count = nonce;

        if let Some(code) = code {
            debug_print!("Write contract");
            if let Some((ref mut contract_data, ref mut code_data)) = self.code_data {
                let mut code_data = code_data.borrow_mut();
                let contract = AccountData::get_mut_contract(contract_data)?;
    
                if contract.code_size != 0 {
                    return Err(ProgramError::AccountAlreadyInitialized);
                };
                contract.code_size = code.len().try_into().map_err(|_| ProgramError::AccountDataTooSmall)?;
    
                debug_print!("Write contract header");
                contract_data.pack(&mut code_data)?;
                debug_print!("Write code");
                code_data[contract_data.size()..contract_data.size()+code.len()].copy_from_slice(code);
                debug_print!("Code written");
            }
            else {
                debug_print!("Expected code account");
                return Err(ProgramError::NotEnoughAccountKeys);
            }
        }

        debug_print!("Write account data");        
        self.account_data.pack(&mut data)?;

        let mut storage_iter = storage_items.into_iter().peekable();
        let exist_items = matches!(storage_iter.peek(), Some(_));
        if reset_storage || exist_items {
            debug_print!("Update storage");
            if let Some((ref contract_data, ref mut code_data)) = self.code_data {
                let mut code_data = code_data.borrow_mut();
    
                let contract = AccountData::get_contract(contract_data)?;
                if contract.code_size == 0 {return Err(ProgramError::UninitializedAccount);};
    
                let mut storage = Hamt::new(&mut code_data[contract_data.size()+(contract.code_size as usize)..], reset_storage)?;
                debug_print!("Storage initialized");
                for (key, value) in storage_iter {
                    debug_print!("Storage value: {} = {}", &key.to_string(), &value.to_string());
                    storage.insert(key, value)?;
                }
            }
            else {
                debug_print!("Expected code account");
                return Err(ProgramError::NotEnoughAccountKeys);
            }
        }

        debug_print!("Account updated");
        Ok(())
    }
}<|MERGE_RESOLUTION|>--- conflicted
+++ resolved
@@ -13,14 +13,9 @@
 };
 use std::cell::RefCell;
 use std::rc::Rc;
-<<<<<<< HEAD
 use std::convert::{TryInto, TryFrom};
 
-=======
-use std::convert::TryInto;
-
 /// Solidity Account info
->>>>>>> e193c14d
 #[derive(Debug, Clone)]
 pub struct SolidityAccount<'a> {
     account_data: AccountData,
