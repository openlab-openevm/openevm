use std::convert::Infallible;
use evm_runtime::{save_return_value, save_created_address, Control};
use evm::{
    Capture, ExitError, ExitReason, ExitFatal, Handler,
    backend::Backend, Resolve, H160, H256, U256, gasometer,
};
use crate::executor_state::{ StackState, ExecutorState };
use crate::storage_account::StorageAccount;
use crate::utils::{keccak256_h256, keccak256_h256_v};
use std::mem;
use solana_program::program_error::ProgramError;
use std::borrow::BorrowMut;
use solana_program::entrypoint::ProgramResult;

<<<<<<< HEAD
macro_rules! try_or_fail {
    ( $e:expr ) => {
        match $e {
            Ok(v) => v,
            Err(e) => return Err(e),
        }
    }
}

fn l64(gas: u64) -> u64 {
    gas - gas / 64
}
=======
// macro_rules! try_or_fail {
//     ( $e:expr ) => {
//         match $e {
//             Ok(v) => v,
//             Err(e) => return e.into(),
//         }
//     }
// }

// fn l64(gas: u64) -> u64 {
//     gas - gas / 64
// }
>>>>>>> 11b8ba3a

struct CallInterrupt {
    code_address : H160,
    input : Vec<u8>,
    context: evm::Context,
}

struct CreateInterrupt {
    init_code: Vec<u8>,
    context: evm::Context,
    address: H160
}

enum RuntimeApply{
    Continue,
    Call(CallInterrupt),
    Create(CreateInterrupt),
    Exit(ExitReason),
}

struct Executor<'config, B: Backend> {
    state: ExecutorState<'config, B>,
    config: &'config evm::Config,
}

impl<'config, B: Backend> Handler for Executor<'config, B> {
    type CreateInterrupt = crate::executor::CreateInterrupt;
    type CreateFeedback = Infallible;
    type CallInterrupt = crate::executor::CallInterrupt;
    type CallFeedback = Infallible;

    fn keccak256_h256(&self, data: &[u8]) -> H256 {
        keccak256_h256(data)
    }

    fn balance(&self, address: H160) -> U256 {
        self.state.basic(address).balance
    }

    fn code_size(&self, address: H160) -> U256 {
        U256::from(self.state.code_size(address))
    }

    fn code_hash(&self, address: H160) -> H256 {
        if !self.exists(address) {
            H256::default()
        } else {
            self.state.code_hash(address)
	}
    }

    fn code(&self, address: H160) -> Vec<u8> {
        self.state.code(address)
    }

    fn storage(&self, address: H160, index: U256) -> U256 {
        self.state.storage(address, index)
    }

    fn original_storage(&self, address: H160, index: U256) -> U256 {
        self.state.original_storage(address, index).unwrap_or_default()
    }

    fn gas_left(&self) -> U256 {
        U256::from(self.state.metadata().gasometer().gas()) // U256::one()
    }

    fn gas_price(&self) -> U256 {
        self.state.gas_price()
    }

    fn origin(&self) -> H160 {
        self.state.origin()
    }

    fn block_hash(&self, number: U256) -> H256 {
        self.state.block_hash(number)
    }

    fn block_number(&self) -> U256 {
        self.state.block_number()
    }

    fn block_coinbase(&self) -> H160 {
        self.state.block_coinbase()
    }

    fn block_timestamp(&self) -> U256 {
        self.state.block_timestamp()
    }

    fn block_difficulty(&self) -> U256 {
        self.state.block_difficulty()
    }

    fn block_gas_limit(&self) -> U256 {
        self.state.block_gas_limit()
    }

    fn chain_id(&self) -> U256 {
        self.state.chain_id()
    }

    fn exists(&self, address: H160) -> bool {
        if self.config.empty_considered_exists {
            self.state.exists(address)
        } else {
            self.state.exists(address) && !self.state.is_empty(address)
        }
    }

    fn deleted(&self, address: H160) -> bool {
        self.state.deleted(address)
    }

    fn set_storage(&mut self, address: H160, index: U256, value: U256) -> Result<(), ExitError> {
        self.state.set_storage(address, index, value);
        Ok(())
    }

    fn log(&mut self, address: H160, topics: Vec<H256>, data: Vec<u8>) -> Result<(), ExitError> {
        self.state.log(address, topics, data);
        Ok(())
    }

    fn mark_delete(&mut self, address: H160, target: H160) -> Result<(), ExitError> {
        let balance = self.balance(address);
        let transfer = evm::Transfer {
            source: address,
            target: target,
            value: balance,
        };

        self.state.transfer(&transfer)?;
        self.state.reset_balance(address);
        self.state.set_deleted(address);

        Ok(())
    }

    fn create(
        &mut self,
        caller: H160,
        scheme: evm::CreateScheme,
        value: U256,
        init_code: Vec<u8>,
        _target_gas: Option<usize>,
    ) -> Capture<(ExitReason, Option<H160>, Vec<u8>), Self::CreateInterrupt> {
        if let Some(depth) = self.state.metadata().depth() {
            if depth + 1 > self.config.call_stack_limit {
                return Capture::Exit((ExitError::CallTooDeep.into(), None, Vec::new()));
            }
        }
        // TODO: check
        // if self.balance(caller) < value {
        //     return Capture::Exit((ExitError::OutOfFund.into(), None, Vec::new()))
        // }

        // Get the create address from given scheme.
        let address =
            match scheme {
                evm::CreateScheme::Create2 { caller, code_hash, salt } => {
                    keccak256_h256_v(&[&[0xff], &caller[..], &salt[..], &code_hash[..]]).into()
                },
                evm::CreateScheme::Legacy { caller } => {
                    let nonce = self.state.basic(caller).nonce;
                    let mut stream = rlp::RlpStream::new_list(2);
                    stream.append(&caller);
                    stream.append(&nonce);
                    keccak256_h256(&stream.out()).into()
                },
                evm::CreateScheme::Fixed(naddress) => {
                    naddress
                },
            };

        self.state.create(&scheme, &address);
        // TODO: may be increment caller's nonce after runtime creation or success execution?
        self.state.inc_nonce(caller);

        let existing_code = self.state.code(address);
        if !existing_code.is_empty() {
            // let _ = self.merge_fail(substate);
            return Capture::Exit((ExitError::CreateCollision.into(), None, Vec::new()))
        }

        if self.state.basic(address).nonce  > U256::zero() {
            return Capture::Exit((ExitError::CreateCollision.into(), None, Vec::new()))
        }

        let context = evm::Context {
            address,
            caller,
            apparent_value: value,
        };

        Capture::Trap(CreateInterrupt{init_code, context, address})
    }

    fn call(
        &mut self,
        code_address: H160,
        transfer: Option<evm::Transfer>,
        input: Vec<u8>,
        target_gas: Option<usize>,
        is_static: bool,
        context: evm::Context,
    ) -> Capture<(ExitReason, Vec<u8>), Self::CallInterrupt> {
        if let Some(depth) = self.state.metadata().depth() {
            if depth + 1 > self.config.call_stack_limit {
                return Capture::Exit((ExitError::CallTooDeep.into(), Vec::new()));
            }
        }

        let hook_res = self.state.call_inner(code_address, transfer, input.clone(), target_gas, is_static, true, true);
        if hook_res.is_some() {
            match hook_res.as_ref().unwrap() {
                Capture::Exit((reason, return_data)) => {
                    return Capture::Exit((reason.clone(), return_data.clone()))
                },
                Capture::Trap(_interrupt) => {
                    unreachable!("not implemented");
                },
            }
        }

        Capture::Trap(CallInterrupt{code_address, input, context})
    }

    fn pre_validate(
        &mut self,
        _context: &evm::Context,
        _opcode: evm::Opcode,
        _stack: &evm::Stack,
    ) -> Result<(), ExitError> {
	if let Some(cost) = gasometer::static_opcode_cost(opcode) {
            self.state
                .metadata_mut()
                .gasometer_mut()
                .record_cost(cost as usize)?;
        } else {
            let is_static = self.state.metadata().is_static();
            let (gas_cost, memory_cost) = gasometer::dynamic_opcode_cost(
                context.address,
                opcode,
                stack,
                is_static,
                &self.config,
                self,
            )?;

            let gasometer = self.state.metadata_mut().gasometer_mut();
            gasometer.record_dynamic_cost(gas_cost, memory_cost)?;
	}
	
        Ok(())
    }
}

#[derive(serde::Serialize, serde::Deserialize, Clone, Copy)]
pub enum CreateReason {
    Call,
    Create(H160),
}

type RuntimeInfo<'config> = (evm::Runtime<'config>, CreateReason);

pub struct Machine<'config, B: Backend> {
    executor: Executor<'config, B>,
    runtime: Vec<RuntimeInfo<'config>>
}

impl<'config, B: Backend> Machine<'config, B> {

    pub fn new(state: ExecutorState<'config, B>) -> Self {
        let executor = Executor { state, config: evm::Config::default() };
        Self{ executor, runtime: Vec::new() }
    }

    pub fn save_into(&self, storage: &mut StorageAccount) {
        storage.serialize(&self.runtime, self.executor.state.substate()).unwrap();
    }

    pub fn restore(storage: &StorageAccount, backend: B) -> Self {
        let (runtime, substate) = storage.deserialize().unwrap();

        let state = ExecutorState::new(substate, backend);

        let executor = Executor { state, config: evm::Config::default() };
        Self{ executor, runtime }
    }

    pub fn call_begin(&mut self,
        caller: H160,
        code_address: H160,
        input: Vec<u8>,
        gas_limit: usize,
        take_l64: bool,
        estimate: bool,
    ) -> Result<(), ExitError> {
        self.executor.state.inc_nonce(caller);

	    let after_gas = if take_l64 && self.executor.config.call_l64_after_gas {
            //if self.executor.config.estimate { // no such field 'estimate' in Config
            if estimate {
                let initial_after_gas = self.executor.state.metadata().gasometer().gas();
                let diff = initial_after_gas as u64 - l64(initial_after_gas as u64);
                self.executor
                    .state
                    .metadata_mut()
                    .gasometer_mut()
                    .record_cost(diff as usize)
                    .ok();
                self.executor.state.metadata().gasometer().gas()
            } else {
                l64(self.executor.state.metadata().gasometer().gas() as u64) as usize
            }
        } else {
            self.executor.state.metadata().gasometer().gas()
        };

        let gas_limit = core::cmp::min(gas_limit, after_gas);
	    try_or_fail!(
	        self.executor.state.metadata_mut().gasometer_mut().record_cost(gas_limit)
	    );

        self.executor.state.enter(gas_limit, false);
        self.executor.state.touch(code_address);

        let code = self.executor.code(code_address);
        let context = evm::Context{address: code_address, caller: caller, apparent_value: U256::zero()};

        let runtime = evm::Runtime::new(code, input, context, self.executor.config);

        self.runtime.push((runtime, CreateReason::Call));
        Ok(())
    }

    pub fn create_begin(&mut self, caller: H160, code: Vec<u8>, gas_limit: usize) -> ProgramResult {
        let scheme = evm::CreateScheme::Legacy { caller };
        self.executor.state.enter(gas_limit, false);

        match self.executor.create(caller, scheme, U256::zero(), code, None) {
            Capture::Exit(_) => {
                debug_print!("create_begin() error ");
                return Err(ProgramError::InvalidInstructionData);
            },
            Capture::Trap(info) => {
                self.executor.state.touch(info.address);
                self.executor.state.reset_storage(info.address);
                if self.executor.config.create_increase_nonce {
                    self.executor.state.inc_nonce(info.address);
                }

                let instance = evm::Runtime::new(
                    info.init_code,
                    Vec::new(),
                    info.context,
                    self.executor.config
                );
                self.runtime.push((instance, CreateReason::Create(info.address)));
            },
        }
        Ok(())
    }

    fn step_opcode(&mut self) -> RuntimeApply {
        if let Some(runtime) = self.runtime.last_mut() {
            match runtime.0.step(&mut self.executor) {
                Ok(()) => { RuntimeApply::Continue },
                Err(capture) =>
                    match capture {
                        Capture::Exit(reason) => { RuntimeApply::Exit(reason) },
                        Capture::Trap(interrupt) =>
                            match interrupt {
                                Resolve::Call(interrupt, resolve) => {
                                    mem::forget(resolve);
                                    RuntimeApply::Call(interrupt)
                                },
                                Resolve::Create(interrupt, resolve) => {
                                    mem::forget(resolve);
                                    RuntimeApply::Create(interrupt)
                                },
                        }
                }
            }
        }
        else{
            debug_print!("runtime.step: Err, runtime not found");
            RuntimeApply::Exit(ExitReason::Fatal(ExitFatal::NotSupported))
        }
    }

    #[allow(clippy::too_many_lines)]
    pub fn step(&mut self) -> Result<(), ExitReason> {
        let gas_limit = self.executor.state.block_gas_limit().as_usize();
        match self.step_opcode(){
            RuntimeApply::Continue => { Ok(()) },
            RuntimeApply::Call(info) => {
                let code = self.executor.code(info.code_address);
                self.executor.state.enter(gas_limit, false);
                self.executor.state.touch(info.code_address);

                let instance = evm::Runtime::new(
                    code,
                    info.input,
                    info.context,
                    self.executor.config
                );
                self.runtime.push((instance, CreateReason::Call));
                Ok(())
            },
            RuntimeApply::Create(info) => {
                self.executor.state.enter(gas_limit, false);
                self.executor.state.touch(info.address);
                self.executor.state.reset_storage(info.address);
                if self.executor.config.create_increase_nonce {
                    self.executor.state.inc_nonce(info.address);
                }

                let instance = evm::Runtime::new(
                    info.init_code,
                    Vec::new(),
                    info.context,
                    self.executor.config
                );
                self.runtime.push((instance, CreateReason::Create(info.address)));
                Ok(())
            },
            RuntimeApply::Exit(exit_reason) => {
                let mut exit_success = false;
                match &exit_reason {
                    ExitReason::Succeed(_) => {
                        exit_success = true;
                        debug_print!(" step_opcode: ExitReason::Succeed(_)");
                        // self.executor.state.exit_commit().unwrap();
                    },
                    ExitReason::Revert(_) => {
                        debug_print!("runtime.step: Err, capture Capture::Exit(reason), reason:ExitReason::Revert(_)");
                        self.executor.state.exit_revert().unwrap();
                    },
                    ExitReason::Error(_) => {
                        debug_print!("runtime.step: Err, capture Capture::Exit(reason), reason:ExitReason::Error(_)");
                        self.executor.state.exit_discard().unwrap();
                    },
                    ExitReason::Fatal(_) => {
                        debug_print!("runtime.step: Err, capture Capture::Exit(reason), reason:ExitReason::Fatal(_)");
                        self.executor.state.exit_discard().unwrap();
                    }
                }

                let (return_value, implementation) = {
                    if let Some(runtime) = self.runtime.last(){
                        (runtime.0.machine().return_value(), Some(runtime.1))
                    }
                    else{
                        debug_print!("runtime.step: Err, runtime not found");
                        return Err(ExitReason::Fatal(ExitFatal::NotSupported));
                    }
                };

                match implementation {
                    Some(CreateReason::Call) => {
                        if exit_success {
                            self.executor.state.exit_commit().unwrap();
                        }

                        if self.runtime.len() > 1 {
                            self.runtime.pop();
                            if let Some(runtime) = self.runtime.last_mut(){
                                match  save_return_value(
                                    runtime.0.borrow_mut(),
                                    exit_reason,
                                    return_value,
                                    &self.executor
                                ){
                                    Control::Continue => { Ok(()) },
                                    Control::Exit(e) => { Err(e) },
                                    _ => {
                                        debug_print!("runtime.step: RuntimeApply::Exit, impl::Call, save_return_value: NotSupported");
                                        Err(ExitReason::Fatal(ExitFatal::NotSupported))
                                    }
                                }
                            }
                            else{
                                debug_print!("runtime.step: Err, runtime.last_mut() error");
                                Err(ExitReason::Fatal(ExitFatal::NotSupported))
                            }
                        }
                        else{
                            Err(exit_reason)
                        }

                    },
                    Some(CreateReason::Create(created_address)) => {
                        let mut commit = true;
                        let mut actual_reason = exit_reason;
                        let mut actual_address:Option<H160> = None;

                        if exit_success {
                            if let Some(limit) = self.executor.config.create_contract_limit {
                                if return_value.len() > limit {
                                    debug_print!("runtime.step: Err((ExitError::CreateContractLimit.into()))");
                                    self.executor.state.exit_discard().unwrap();
                                    actual_reason =  ExitReason::Error(ExitError::CreateContractLimit);
                                    commit = false;
                                }
                            }
                            if commit{
                                self.executor.state.exit_commit().unwrap();
                                self.executor.state.set_code(created_address, return_value.clone());
                                actual_address = Some(created_address);
                            }
                        }

                        if self.runtime.len() > 1 {
                            self.runtime.pop();
                            if let Some(runtime) = self.runtime.last_mut(){
                                match  save_created_address(
                                    runtime.0.borrow_mut(),
                                    actual_reason,
                                    actual_address,
                                    return_value,
                                    &self.executor
                                ){
                                    Control::Continue => { Ok(()) },
                                    Control::Exit(e) => { Err(e) },
                                    _ => {
                                        debug_print!("runtime.step: RuntimeApply::Exit, impl::Create, save_return_value: NotSupported");
                                        Err(ExitReason::Fatal(ExitFatal::NotSupported))
                                    }
                                }
                            }
                            else{
                                debug_print!("runtime.step: Err, runtime.last_mut() error");
                                Err(ExitReason::Fatal(ExitFatal::NotSupported))
                            }
                        }
                        else{
                            Err(actual_reason)
                        }
                    },
                    _ => {
                        debug_print!("runtime.step: RuntimeApply::Exit, impl: _");
                        Err(ExitReason::Fatal(ExitFatal::NotSupported))
                    }
                }

            },
        }
    }


    pub fn execute(&mut self) -> ExitReason {
        loop {
            if let Err(reason) = self.step() {
                return reason;
            }
        }
    }

    pub fn execute_n_steps(&mut self, n: u64) -> Result<(), ExitReason> {
        for _ in 0..n {
            self.step()?;
        }
        debug_print!(" execute_n_steps OK returned ");

        Ok(())
    }

    #[must_use]
    pub fn return_value(&self) -> Vec<u8> {

        if let Some(runtime) = self.runtime.last() {
            let implementation = Some(runtime.1);
            match implementation {
                Some(CreateReason::Create(_created_address)) => {
                    return Vec::new();
                },
                _ => {
                    return runtime.0.machine().return_value()
                }
            }
        }

        Vec::new()
    }

    pub fn into_state(self) -> ExecutorState<'config, B> {
        self.executor.state
    }
}<|MERGE_RESOLUTION|>--- conflicted
+++ resolved
@@ -12,7 +12,6 @@
 use std::borrow::BorrowMut;
 use solana_program::entrypoint::ProgramResult;
 
-<<<<<<< HEAD
 macro_rules! try_or_fail {
     ( $e:expr ) => {
         match $e {
@@ -25,20 +24,6 @@
 fn l64(gas: u64) -> u64 {
     gas - gas / 64
 }
-=======
-// macro_rules! try_or_fail {
-//     ( $e:expr ) => {
-//         match $e {
-//             Ok(v) => v,
-//             Err(e) => return e.into(),
-//         }
-//     }
-// }
-
-// fn l64(gas: u64) -> u64 {
-//     gas - gas / 64
-// }
->>>>>>> 11b8ba3a
 
 struct CallInterrupt {
     code_address : H160,
@@ -270,9 +255,9 @@
 
     fn pre_validate(
         &mut self,
-        _context: &evm::Context,
-        _opcode: evm::Opcode,
-        _stack: &evm::Stack,
+        context: &evm::Context,
+        opcode: evm::Opcode,
+        stack: &evm::Stack,
     ) -> Result<(), ExitError> {
 	if let Some(cost) = gasometer::static_opcode_cost(opcode) {
             self.state
