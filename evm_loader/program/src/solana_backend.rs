//! Solana Backend for rust evm
use evm::{
    backend::{Basic, Backend},
    CreateScheme, Capture, Transfer, ExitReason,
    H160, H256, U256
};
use core::convert::Infallible;
use solana_program::{
    account_info::AccountInfo,
    pubkey::Pubkey,
    instruction::{Instruction, AccountMeta},
    entrypoint::ProgramResult,
};
use std::convert::TryInto;
use arrayref::{array_ref, array_refs};
use crate::{
    solidity_account::SolidityAccount,
    utils::{keccak256_h256, keccak256_h256_v, keccak256_digest},
};
use tbn::G1;

/// Account storage
/// Trait to access account info
#[allow(clippy::redundant_closure_for_method_calls)]
pub trait AccountStorage {
    /// Apply function to given account
    fn apply_to_account<U, D, F>(&self, address: &H160, d: D, f: F) -> U
    where F: FnOnce(&SolidityAccount) -> U,
          D: FnOnce() -> U;

    /// Get contract address
    fn contract(&self) -> H160;
    /// Get caller address
    fn origin(&self) -> H160;
    /// Get block number
    fn block_number(&self) -> U256;
    /// Get block timestamp
    fn block_timestamp(&self) -> U256;

    /// Get solana address for given ethereum account
    fn get_account_solana_address(&self, address: &H160) -> Option<Pubkey> { self.apply_to_account(address, || None, |account| Some(account.get_solana_address())) }
    /// Check if ethereum account exists
    fn exists(&self, address: &H160) -> bool { self.apply_to_account(address, || false, |_| true) }
    /// Get account basic info (balance and nonce)
    fn basic(&self, address: &H160) -> Basic { self.apply_to_account(address, || Basic{balance: U256::zero(), nonce: U256::zero()}, |account| account.basic()) }
    /// Get code hash
    fn code_hash(&self, address: &H160) -> H256 { self.apply_to_account(address, || keccak256_h256(&[]) , |account| account.code_hash()) }
    /// Get code size
    fn code_size(&self, address: &H160) -> usize { self.apply_to_account(address, || 0, |account| account.code_size()) }
    /// Get code data
    fn code(&self, address: &H160) -> Vec<u8> { self.apply_to_account(address, Vec::new, |account| account.get_code()) }
    /// Get valids data
    fn valids(&self, address: &H160) -> Vec<u8> { self.apply_to_account(address, Vec::new, |account| account.get_valids()) }
    /// Get data from storage
    fn storage(&self, address: &H160, index: &U256) -> U256 { self.apply_to_account(address, U256::zero, |account| account.get_storage(index)) }
    /// Get account seeds
    fn seeds(&self, address: &H160) -> Option<(H160, u8)> {self.apply_to_account(address, || None, |account| Some(account.get_seeds())) }
    /// External call
    /// # Errors
    /// Will return `Err` if the external call returns err
    fn external_call(&self, _: &Instruction, _: &[AccountInfo]) -> ProgramResult { Ok(()) }
}

/// Solana Backend for rust evm
pub struct SolanaBackend<'a, 's, S> {
    account_storage: &'s S,
    account_infos: Option<&'a [AccountInfo<'a>]>,
}

<<<<<<< HEAD
static SYSTEM_ACCOUNT: H160 =                   H160([0xff, 0, 0, 0, 0, 0, 0, 0, 0, 0, 0, 0, 0, 0, 0, 0, 0, 0, 0, 0]);
static SYSTEM_ACCOUNT_ECRECOVER: H160 =         H160([0, 0, 0, 0, 0, 0, 0, 0, 0, 0, 0, 0, 0, 0, 0, 0, 0, 0, 0, 0x01]);
static SYSTEM_ACCOUNT_BN256_ADD: H160 =         H160([0, 0, 0, 0, 0, 0, 0, 0, 0, 0, 0, 0, 0, 0, 0, 0, 0, 0, 0, 0x06]);
static SYSTEM_ACCOUNT_BN256_SCALAR_MUL: H160 =  H160([0, 0, 0, 0, 0, 0, 0, 0, 0, 0, 0, 0, 0, 0, 0, 0, 0, 0, 0, 0x07]);
static SYSTEM_ACCOUNT_BN256_PAIRING: H160 =     H160([0, 0, 0, 0, 0, 0, 0, 0, 0, 0, 0, 0, 0, 0, 0, 0, 0, 0, 0, 0x08]);
=======
static SYSTEM_ACCOUNT: H160 = H160([0xff, 0, 0, 0, 0, 0, 0, 0, 0, 0, 0, 0, 0, 0, 0, 0, 0, 0, 0, 0]);
static SYSTEM_ACCOUNT_ECRECOVER: H160 = H160([0, 0, 0, 0, 0, 0, 0, 0, 0, 0, 0, 0, 0, 0, 0, 0, 0, 0, 0, 0x01]);
static SYSTEM_ACCOUNT_BIGMODEXP: H160 = H160([0, 0, 0, 0, 0, 0, 0, 0, 0, 0, 0, 0, 0, 0, 0, 0, 0, 0, 0, 0x05]);
>>>>>>> 8586b514

impl<'a, 's, S> SolanaBackend<'a, 's, S> where S: AccountStorage {
    /// Create `SolanaBackend`
    pub fn new(account_storage: &'s S, account_infos: Option<&'a [AccountInfo<'a>]>) -> Self {
        debug_print!("backend::new"); 
        Self { account_storage, account_infos }
    }

    #[allow(clippy::unused_self)]
    fn is_solana_address(&self, code_address: &H160) -> bool {
        *code_address == SYSTEM_ACCOUNT
    }

    /// Is system address
    #[must_use]
    pub fn is_system_address(address: &H160) -> bool {
        *address == SYSTEM_ACCOUNT
        || *address == SYSTEM_ACCOUNT_ECRECOVER
<<<<<<< HEAD
        || *address == SYSTEM_ACCOUNT_BN256_ADD
        || *address == SYSTEM_ACCOUNT_BN256_SCALAR_MUL
        || *address == SYSTEM_ACCOUNT_BN256_PAIRING
=======
        || *address == SYSTEM_ACCOUNT_BIGMODEXP
>>>>>>> 8586b514
    }

    /// Call inner ecrecover
    #[must_use]
    pub fn call_inner_ecrecover(
        input: &[u8],
    ) -> Option<Capture<(ExitReason, Vec<u8>), Infallible>> {
        debug_print!("ecrecover");
        debug_print!("input: {}", &hex::encode(&input));
    
        if input.len() != 128 {
            return Some(Capture::Exit((ExitReason::Succeed(evm::ExitSucceed::Returned), vec![0; 32])));
        }

        let data = array_ref![input, 0, 128];
        let (msg, v, sig) = array_refs![data, 32, 32, 64];
        let message = secp256k1::Message::parse(msg);

        let signature = secp256k1::Signature::parse(sig);

        let v: u8 = match U256::from_big_endian(v).try_into() {
            Ok(value) => value,
            Err(_) => return Some(Capture::Exit((ExitReason::Succeed(evm::ExitSucceed::Returned), vec![0; 32])))
        };
        let recovery_id = match secp256k1::RecoveryId::parse_rpc(v) {
            Ok(value) => value,
            Err(_) => return Some(Capture::Exit((ExitReason::Succeed(evm::ExitSucceed::Returned), vec![0; 32])))
        };

        let public_key = match secp256k1::recover(&message, &signature, &recovery_id) {
            Ok(value) => value,
            Err(_) => return Some(Capture::Exit((ExitReason::Succeed(evm::ExitSucceed::Returned), vec![0; 32])))
        };

        let mut address = keccak256_digest(&public_key.serialize()[1..]);
        address[0..12].fill(0);
        debug_print!("{}", &hex::encode(&address));

        Some(Capture::Exit((ExitReason::Succeed(evm::ExitSucceed::Returned), address)))
    }

<<<<<<< HEAD
    #[must_use]
    #[allow(clippy::similar_names)]
    #[allow(clippy::unused_self)]
    fn get_g1(
        &self, 
        input: &[u8]
    ) -> Option<G1> {
        use tbn::{AffineG1, Fq, Group, GroupError};
        if input.len() < 64 {
            return None
        }

        let (ax_slice, input) = input.split_at(32);
        let (ay_slice, _input) = input.split_at(32);

        let fq_xa = if let Ok(fq_xa) = Fq::from_slice(ax_slice) {
            fq_xa
        } else {
            debug_print!("Invalid Fq point");
            return None
        };
        let fq_ya = if let Ok(fq_ya) = Fq::from_slice(ay_slice) {
            fq_ya
        } else {
            debug_print!("Invalid Fq point");
            return None
        };

        let a : G1 = if fq_xa.is_zero() && fq_ya.is_zero() {
            G1::zero()
        } else {
            match AffineG1::new(fq_xa, fq_ya) {
                Ok(a) => a.into(),
                Err(GroupError::NotOnCurve) => {
                    debug_print!("Invalid G1 point: NotOnCurve");
                    return None
                },
                Err(GroupError::NotInSubgroup) => {
                    debug_print!("Invalid G1 point: NotInSubgroup");
                    return None
                }
            }
        };

        Some(a)
    }

    /// Call inner `bn256Add`
    #[must_use]
    #[allow(clippy::similar_names)]
    #[allow(unused)]
    pub fn call_inner_bn256_add(
        &self, 
        input: &[u8],
    ) -> Option<Capture<(ExitReason, Vec<u8>), Infallible>> {
        use tbn::{AffineG1, Fq, G1, Group};
        debug_print!("bn256Add");

        let return_buf = |buf: [u8; 64]| {
            Some(Capture::Exit((ExitReason::Succeed(evm::ExitSucceed::Returned), buf.to_vec())))
        };

        let mut buf = [0_u8; 64];

        let a = if let Some(a) = self.get_g1(input) {
            a
        } else {
            debug_print!("Invalid point x : G1");
            return return_buf(buf)
        };

        let (_, input) = input.split_at(64);

        if input.len() < 64 {
            if a.is_zero() {
                return return_buf(buf)
            }

            a.x().to_big_endian(&mut buf[0..32]);
            a.y().to_big_endian(&mut buf[32..64]);

            return return_buf(buf)
        }

        let b = if let Some(b) = self.get_g1(input) {
            b
        } else {
            debug_print!("Invalid point b : G1");
            return return_buf(buf)
        };

        if let Some(sum) = AffineG1::from_jacobian(a + b) {
            // point not at infinity
            if sum.x().to_big_endian(&mut buf[0..32]).is_err() {
                return return_buf(buf)
            }
            if sum.y().to_big_endian(&mut buf[32..64]).is_err() {
                return return_buf(buf)
            }
        } else {
            debug_print!("Invalid point (a + b)");
        }

        return_buf(buf)
    }

    /// Call inner `bn256ScalarMul`
    #[must_use]
    #[allow(clippy::similar_names)]
    #[allow(unused)]
    pub fn call_inner_bn256_scalar_mul(
        &self, 
        input: &[u8],
    ) -> Option<Capture<(ExitReason, Vec<u8>), Infallible>> {
        use tbn::{AffineG1, Fr, Group};
        debug_print!("bn256ScalarMul");

        let return_buf = |buf: [u8; 64]| {
            Some(Capture::Exit((ExitReason::Succeed(evm::ExitSucceed::Returned), buf.to_vec())))
        };

        let mut buf = [0_u8; 64];

        let a = if let Some(a) = self.get_g1(input) {
            a
        } else {
            debug_print!("Invalid point x : G1");
            return return_buf(buf)
        };

        let (_, input) = input.split_at(64);

        if input.len() < 32 {
            if a.is_zero() {
                return return_buf(buf)
            }
            if a.x().to_big_endian(&mut buf[0..32]).is_err() {
                return return_buf(buf)
            }
            if a.y().to_big_endian(&mut buf[32..64]).is_err() {
                return return_buf(buf)
            }
            return return_buf(buf)
        }

        let (s_slice, _input) = input.split_at(32);

        let s = if let Ok(s) = Fr::from_slice(s_slice) {
            s
        } else {
            return return_buf(buf)
        };

        if let Some(sum) = AffineG1::from_jacobian(a * s) {
            // point not at infinity
            if sum.x().to_big_endian(&mut buf[0..32]).is_err() {
                return return_buf(buf)
            }
            if sum.y().to_big_endian(&mut buf[32..64]).is_err() {
                return return_buf(buf)
            }
        }

        return_buf(buf)
    }

    /// Call inner `bn256Pairing`
    #[must_use]
    #[allow(clippy::similar_names)]
    #[allow(unused)]
    pub fn call_inner_bn256_pairing(
        &self, 
        input: &[u8],
    ) -> Option<Capture<(ExitReason, Vec<u8>), Infallible>> {
        use tbn::{AffineG1, AffineG2, Fq, Fq2, pairing_batch, G1, G2, Gt, Group, GroupError};
        debug_print!("bn256Pairing");

        let return_err = || {
            Some(Capture::Exit((ExitReason::Error(evm::ExitError::InvalidRange), Vec::new())))
        };
        let return_val = |result: bool| {
            let mut buf = [0_u8; 32];
            if result {
                U256::one().to_big_endian(&mut buf);
                return Some(Capture::Exit((ExitReason::Succeed(evm::ExitSucceed::Returned), buf.to_vec())))
            }
            Some(Capture::Exit((ExitReason::Succeed(evm::ExitSucceed::Returned), buf.to_vec())))
        };

        if input.len() % 192 > 0 {
            return return_err()
        }
        if input.is_empty() {
            return return_val(true)
        }

        let mut vals = Vec::new();
        for chunk in input.chunks(192) {
            let a = if let Some(a) = self.get_g1(chunk) {
                a
            } else {
                debug_print!("Invalid point a : G1");
                return return_err()
            };

            let (_, chunk) = chunk.split_at(64);

            let (ax_slice, chunk) = chunk.split_at(32);
            let (ay_slice, chunk) = chunk.split_at(32);
            let (bx_slice, by_slice) = chunk.split_at(32);

            let fq_ax = if let Ok(fq_ax) = Fq::from_slice(ax_slice) {
                fq_ax
            } else {
                debug_print!("Invalid Fq point");
                return return_err()
            };
            let fq_ay = if let Ok(fq_ay) = Fq::from_slice(ay_slice) {
                fq_ay
            } else {
                debug_print!("Invalid Fq point");
                return return_err()
            };
            let fq_bx = if let Ok(fq_bx) = Fq::from_slice(bx_slice) {
                fq_bx
            } else {
                debug_print!("Invalid Fq point");
                return return_err()
            };
            let fq_by = if let Ok(fq_by) = Fq::from_slice(by_slice) {
                fq_by
            } else {
                debug_print!("Invalid Fq point");
                return return_err()
            };

            let b_a = Fq2::new(fq_ay, fq_ax);
            let b_b = Fq2::new(fq_by, fq_bx);

            let b : G2 = if b_a.is_zero() && b_b.is_zero() {
                G2::zero()
            } else {
                match AffineG2::new(b_a, b_b) {
                    Ok(b) => b.into(),
                    Err(GroupError::NotOnCurve) => {
                        debug_print!("Invalid G2 point: NotOnCurve");
                        return return_err()
                    },
                    Err(GroupError::NotInSubgroup) => {
                        debug_print!("Invalid G2 point: NotInSubgroup");
                        return return_err()
                    }
                }
            };

            vals.push((a, b));
        }

        if pairing_batch(&vals) == Gt::one() {
            return return_val(true)
        }

        return_val(false)
=======
    /// Call inner `big_mod_exp`
    #[must_use]
    pub fn call_inner_big_mod_exp(
        input: &[u8],
    ) -> Option<Capture<(ExitReason, Vec<u8>), Infallible>> {
        use num_bigint::BigUint;
        use num_traits::{One, Zero};
        debug_print!("big_mod_exp");
        debug_print!("input: {}", &hex::encode(&input));

        if input.len() < 96 {
            return Some(Capture::Exit((ExitReason::Succeed(evm::ExitSucceed::Returned), vec![0; 0])))
        };

        let (base_len, rest) = input.split_at(32);
        let (exp_len, rest) = rest.split_at(32);
        let (mod_len, rest) = rest.split_at(32);

        let base_len: usize = match U256::from_big_endian(base_len).try_into() {
            Ok(value) => value,
            Err(_) => return Some(Capture::Exit((ExitReason::Succeed(evm::ExitSucceed::Returned), vec![0; 0])))
        };
        let exp_len: usize = match U256::from_big_endian(exp_len).try_into() {
            Ok(value) => value,
            Err(_) => return Some(Capture::Exit((ExitReason::Succeed(evm::ExitSucceed::Returned), vec![0; 0])))
        };
        let mod_len: usize = match U256::from_big_endian(mod_len).try_into() {
            Ok(value) => value,
            Err(_) => return Some(Capture::Exit((ExitReason::Succeed(evm::ExitSucceed::Returned), vec![0; 0])))
        };

        if base_len == 0 && mod_len == 0 {
            return Some(Capture::Exit((ExitReason::Succeed(evm::ExitSucceed::Returned), vec![0_u8; 32])));
        }

        let (base_val, rest) = rest.split_at(base_len);
        let (exp_val, rest) = rest.split_at(exp_len);
        let (mod_val, _rest) = rest.split_at(mod_len);

        let base_val = BigUint::from_bytes_be(base_val);
        let exp_val  = BigUint::from_bytes_be(exp_val);
        let mod_val  = BigUint::from_bytes_be(mod_val);

        if mod_val.is_zero() || mod_val.is_one() {
            let return_value = vec![0_u8; mod_len];
            return Some(Capture::Exit((ExitReason::Succeed(evm::ExitSucceed::Returned), return_value)));
        }

        let ret_int = base_val.modpow(&exp_val, &mod_val);
        let ret_int = ret_int.to_bytes_be();
        let mut return_value = vec![0_u8; mod_len - ret_int.len()];
        return_value.extend(ret_int);

        Some(Capture::Exit((ExitReason::Succeed(evm::ExitSucceed::Returned), return_value)))
>>>>>>> 8586b514
    }

    /// Get chain id
    #[must_use]
    pub fn chain_id() -> U256 { U256::from(111) }
}

impl<'a, 's, S> Backend for SolanaBackend<'a, 's, S> where S: AccountStorage {
    fn gas_price(&self) -> U256 { U256::zero() }
    fn origin(&self) -> H160 { self.account_storage.origin() }
    fn block_hash(&self, _number: U256) -> H256 { H256::default() }
    fn block_number(&self) -> U256 {
        self.account_storage.block_number()
    }
    fn block_coinbase(&self) -> H160 { H160::default() }
    fn block_timestamp(&self) -> U256 {
        self.account_storage.block_timestamp()
    }
    fn block_difficulty(&self) -> U256 { U256::zero() }
    fn block_gas_limit(&self) -> U256 { U256::from(u64::MAX) }
    fn chain_id(&self) -> U256 { Self::chain_id() }

    fn exists(&self, address: H160) -> bool {
        self.account_storage.exists(&address)
    }
    fn basic(&self, address: H160) -> Basic {
        self.account_storage.basic(&address)
    }
    fn code_hash(&self, address: H160) -> H256 {
        self.account_storage.code_hash(&address)
    }
    fn code_size(&self, address: H160) -> usize {
        self.account_storage.code_size(&address)
    }
    fn code(&self, address: H160) -> Vec<u8> {
        self.account_storage.code(&address)
    }
    fn valids(&self, address: H160) -> Vec<u8> {
        self.account_storage.valids(&address)
    }
    fn storage(&self, address: H160, index: U256) -> U256 {
        self.account_storage.storage(&address, &index)
    }

    #[allow(unused_variables)]
    fn create(&self, scheme: &CreateScheme, address: &H160) {
        if let CreateScheme::Create2 {caller, code_hash, salt} = scheme {
            debug_print!("CreateScheme2 {} from {} {} {} {}", &hex::encode(address), &hex::encode(caller), &hex::encode(code_hash), &hex::encode(salt), "" /*dummy arg for use correct message function*/);
        } else {
            debug_print!("Call create");
        }
        /* let account = if let CreateScheme::Create2{salt,..} = scheme
                {Pubkey::new(&salt.to_fixed_bytes())} else {Pubkey::default()};
        self.add_alias(address, &account);*/
    }

    fn call_inner(&self,
        code_address: H160,
        _transfer: Option<Transfer>,
        input: Vec<u8>,
        _target_gas: Option<u64>,
        _is_static: bool,
        _take_l64: bool,
        _take_stipend: bool,
    ) -> Option<Capture<(ExitReason, Vec<u8>), Infallible>> {
        if code_address == SYSTEM_ACCOUNT_ECRECOVER {
            return Self::call_inner_ecrecover(&input);
        }
<<<<<<< HEAD
        if code_address == SYSTEM_ACCOUNT_BN256_ADD {
            return self.call_inner_bn256_add(&input);
        }
        if code_address == SYSTEM_ACCOUNT_BN256_SCALAR_MUL {
            return self.call_inner_bn256_scalar_mul(&input);
        }
        if code_address == SYSTEM_ACCOUNT_BN256_PAIRING {
            return self.call_inner_bn256_pairing(&input);
=======
        if code_address == SYSTEM_ACCOUNT_BIGMODEXP {
            return Self::call_inner_big_mod_exp(&input);
>>>>>>> 8586b514
        }

        if !self.is_solana_address(&code_address) {
            return None;
        }

        debug_print!("Call inner");
        debug_print!("{}", &code_address.to_string());
        debug_print!("{}", &hex::encode(&input));

        let (cmd, input) = input.split_at(1);
        match cmd[0] {
            0 => {
                let (program_id, input) = input.split_at(32);
                let program_id = Pubkey::new(program_id);
        
                let (acc_length, input) = input.split_at(2);
                let acc_length = acc_length.try_into().ok().map(u16::from_be_bytes).unwrap();
                
                let mut accounts = Vec::new();
                for i in 0..acc_length {
                    let data = array_ref![input, 35*i as usize, 35];
                    let (translate, signer, writable, pubkey) = array_refs![data, 1, 1, 1, 32];
                    let pubkey = if translate[0] == 0 {
                        Pubkey::new(pubkey)
                    } else {
                        match self.account_storage.get_account_solana_address(&H160::from_slice(&pubkey[12..])) {
                            Some(key) => key,
                            None => { return Some(Capture::Exit((ExitReason::Error(evm::ExitError::InvalidRange), Vec::new()))); },
                        }
                    };
                    accounts.push(AccountMeta {
                        is_signer: signer[0] != 0,
                        is_writable: writable[0] != 0,
                        pubkey,
                    });
                    debug_print!("Acc: {}", pubkey);
                };
        
                let (_, input) = input.split_at(35 * acc_length as usize);
                debug_print!("{}", &hex::encode(&input));

                debug_print!("account_infos[");
                #[allow(unused_variables)]
                for info in self.account_infos.unwrap() {
                    debug_print!("  {}", info.key);
                };
                debug_print!("]");

                let result = self.account_storage.external_call(
                    &Instruction { program_id, accounts, data: input.to_vec() },
                    self.account_infos.unwrap(),
                );

                debug_print!("result: {:?}", result);

                #[allow(unused_variables)]
                if let Err(err) = result {
                    debug_print!("result/err: {}", err);
                    return Some(Capture::Exit((ExitReason::Error(evm::ExitError::InvalidRange), Vec::new())));
                };
                Some(Capture::Exit((ExitReason::Succeed(evm::ExitSucceed::Stopped), Vec::new())))
            },
            1 => {
                let data = array_ref![input, 0, 66];
                let (tr_base, tr_owner, base, owner) = array_refs![data, 1, 1, 32, 32];

                let base = if tr_base[0] == 0 {
                    Pubkey::new(base)
                } else {
                    match self.account_storage.get_account_solana_address(&H160::from_slice(&base[12..])) {
                        Some(key) => key,
                        None => { return Some(Capture::Exit((ExitReason::Error(evm::ExitError::InvalidRange), Vec::new()))); },
                    }
                };

                let owner = if tr_owner[0] == 0 {
                    Pubkey::new(owner)
                } else {
                    match self.account_storage.get_account_solana_address(&H160::from_slice(&owner[12..])) {
                        Some(key) => key,
                        None => { return Some(Capture::Exit((ExitReason::Error(evm::ExitError::InvalidRange), Vec::new()))); },
                    }
                };

                let (_, seed) = input.split_at(66);
                let seed = if let Ok(seed) = std::str::from_utf8(seed) {seed}
                else {return Some(Capture::Exit((ExitReason::Error(evm::ExitError::InvalidRange), Vec::new())));};

                let pubkey = if let Ok(pubkey) = Pubkey::create_with_seed(&base, seed, &owner) {pubkey}
                else {return Some(Capture::Exit((ExitReason::Error(evm::ExitError::InvalidRange), Vec::new())));};

                debug_print!("result: {}", &hex::encode(pubkey.as_ref()));
                Some(Capture::Exit((ExitReason::Succeed(evm::ExitSucceed::Returned), pubkey.as_ref().to_vec())))
            },
            _ => {
                Some(Capture::Exit((ExitReason::Error(evm::ExitError::InvalidRange), Vec::new())))
            }
        }
    }

    fn keccak256_h256(&self, data: &[u8]) -> H256 {
        keccak256_h256(data)
    }

    fn keccak256_h256_v(&self, data: &[&[u8]]) -> H256 {
        keccak256_h256_v(data)
    }
}


#[cfg(test)]
mod test {
    use super::*;
    use crate::utils::*;
    use solana_sdk::{
        account::Account,
        account_info::{AccountInfo},
        pubkey::Pubkey,
        program_error::ProgramError,
    };
    use evm::executor::StackExecutor;
    use std::str::FromStr;

    pub struct TestContract;
    impl TestContract {
        fn code() -> Vec<u8> {
            hex::decode("608060405234801561001057600080fd5b50336000806101000a81548173ffffffffffffffffffffffffffffffffffffffff021916908373ffffffffffffffffffffffffffffffffffffffff1602179055506000809054906101000a900473ffffffffffffffffffffffffffffffffffffffff1673ffffffffffffffffffffff\
                         ffffffffffffffffff16600073ffffffffffffffffffffffffffffffffffffffff167f342827c97908e5e2f71151c08502a66d44b6f758e3ac2f1de95f02eb95f0a73560405160405180910390a361030e806100dc6000396000f3fe60806040526004361061002d5760003560e01c8063893d20e814610087578063a6f9dae1\
                         146100de57610082565b36610082573373ffffffffffffffffffffffffffffffffffffffff167f357b676c439b9e49b4410f8eb8680bee4223724802d8e3fd422e1756f87b475f346040518082815260200191505060405180910390a2005b600080fd5b34801561009357600080fd5b5061009c61012f565b604051808273ff\
                         ffffffffffffffffffffffffffffffffffffff1673ffffffffffffffffffffffffffffffffffffffff16815260200191505060405180910390f35b3480156100ea57600080fd5b5061012d6004803603602081101561010157600080fd5b81019080803573ffffffffffffffffffffffffffffffffffffffff16906020019092\
                         9190505050610158565b005b60008060009054906101000a900473ffffffffffffffffffffffffffffffffffffffff16905090565b6000809054906101000a900473ffffffffffffffffffffffffffffffffffffffff1673ffffffffffffffffffffffffffffffffffffffff163373ffffffffffffffffffffffffffffffffff\
                         ffffff161461021a576040517f08c379a00000000000000000000000000000000000000000000000000000000081526004018080602001828103825260138152602001807f43616c6c6572206973206e6f74206f776e65720000000000000000000000000081525060200191505060405180910390fd5b8073ffffffffffffff\
                         ffffffffffffffffffffffffff166000809054906101000a900473ffffffffffffffffffffffffffffffffffffffff1673ffffffffffffffffffffffffffffffffffffffff167f342827c97908e5e2f71151c08502a66d44b6f758e3ac2f1de95f02eb95f0a73560405160405180910390a3806000806101000a81548173ffff\
                         ffffffffffffffffffffffffffffffffffff021916908373ffffffffffffffffffffffffffffffffffffffff1602179055505056fea2646970667358221220b849632806a5977f44b6046c4fe652d5d08e1bbfeec2623ad673961467e58efc64736f6c63430006060033").unwrap()
        }
    
        fn get_owner() -> Vec<u8> {
            let mut v = Vec::new();
            v.extend_from_slice(&0x893d_20e8_u32.to_be_bytes());
            v
        }
    
        fn change_owner(address: H160) -> Vec<u8> {
            let mut v = Vec::new();
            v.extend_from_slice(&0xa6f9_dae1_u32.to_be_bytes());
            v.extend_from_slice(&[0_u8;12]);
            v.extend_from_slice(&<[u8;20]>::from(address));
            v
        }
    }
    
    pub struct ERC20Contract;
    impl ERC20Contract {
        fn wrapper_code() -> Vec<u8> {
            hex::decode("608060405273ff000000000000000000000000000000000000006000806101000a81548173ffffffffffffffffffffffffffffffffffffffff021916908373ffffffffffffffffffffffffffffffffffffffff16021790555034801561006457600080fd5b50610ca0806100746000396000f3fe608060405234801561001057600080fd5b50600436106100365760003560e01c806354d5db4c1461003b578063fa432d5d14610057575b600080fd5b61005560048036036100509190810190610657565b610073565b005b610071600480360361006c91908101906105b0565b610210565b005b600060019050606060036040519080825280602002602001820160405280156100b657816020015b6100a36104ef565b81526020019060019003908161009b5790505b50905060405180608001604052806000151581526020016000809054906101000a900473ffffffffffffffffffffffffffffffffffffffff166040516020016100ff91906108f1565b6040516020818303038152906040528152602001600115158152602001600015158152508160008151811061013057fe5b602002602001018190525060405180608001604052806001151581526020013060405160200161016091906108f1565b6040516020818303038152906040528152602001600115158152602001600015158152508160018151811061019157fe5b60200260200101819052506040518060800160405280861515815260200185815260200160001515815260200160011515815250816002815181106101d257fe5b60200260200101819052506102088183856040516020016101f492919061094f565b60405160208183030381529060405261038e565b505050505050565b60008090506060600360405190808252806020026020018201604052801561025257816020015b61023f6104ef565b8152602001906001900390816102375790505b50905060405180608001604052806000151581526020016000809054906101000a900473ffffffffffffffffffffffffffffffffffffffff1660405160200161029b91906108f1565b604051602081830303815290604052815260200160011515815260200160001515815250816000815181106102cc57fe5b602002602001018190525060405180608001604052808815158152602001878152602001600115158152602001600015158152508160018151811061030d57fe5b602002602001018190525060405180608001604052808615158152602001858152602001600015158152602001600115158152508160028151811061034e57fe5b6020026020010181905250610384818385604051602001610370929190610923565b60405160208183030381529060405261038e565b5050505050505050565b6060600060606040518060600160405280602b8152602001610c33602b9139905060608186866040516024016103c69392919061097b565b6040516020818303038152906040527ff6fb1cc3000000000000000000000000000000000000000000000000000000007bffffffffffffffffffffffffffffffffffffffffffffffffffffffff19166020820180517bffffffffffffffffffffffffffffffffffffffffffffffffffffffff8381831617835250505050905060606000809054906101000a900473ffffffffffffffffffffffffffffffffffffffff1673ffffffffffffffffffffffffffffffffffffffff168260405161048d919061090c565b6000604051808303816000865af19150503d80600081146104ca576040519150601f19603f3d011682016040523d82523d6000602084013e6104cf565b606091505b508092508195505050836104e257600080fd5b8094505050505092915050565b6040518060800160405280600015158152602001606081526020016000151581526020016000151581525090565b60008135905061052c81610bed565b92915050565b600082601f83011261054357600080fd5b8135610556610551826109f4565b6109c7565b9150808252602083016020830185838301111561057257600080fd5b61057d838284610b21565b50505092915050565b60008135905061059581610c04565b92915050565b6000813590506105aa81610c1b565b92915050565b600080600080600060a086880312156105c857600080fd5b60006105d68882890161051d565b955050602086013567ffffffffffffffff8111156105f357600080fd5b6105ff88828901610532565b94505060406106108882890161051d565b935050606086013567ffffffffffffffff81111561062d57600080fd5b61063988828901610532565b925050608061064a88828901610586565b9150509295509295909350565b60008060006060848603121561066c57600080fd5b600061067a8682870161051d565b935050602084013567ffffffffffffffff81111561069757600080fd5b6106a386828701610532565b92505060406106b48682870161059b565b9150509250925092565b60006106ca8383610849565b905092915050565b6106e36106de82610ab8565b610b63565b82525050565b60006106f482610a30565b6106fe8185610a69565b93508360208202850161071085610a20565b8060005b8581101561074c578484038952815161072d85826106be565b945061073883610a5c565b925060208a01995050600181019050610714565b50829750879550505050505092915050565b61076781610aca565b82525050565b600061077882610a46565b6107828185610a8b565b9350610792818560208601610b30565b61079b81610bb5565b840191505092915050565b60006107b182610a46565b6107bb8185610a9c565b93506107cb818560208601610b30565b80840191505092915050565b60006107e282610a3b565b6107ec8185610a7a565b93506107fc818560208601610b30565b61080581610bb5565b840191505092915050565b600061081b82610a51565b6108258185610aa7565b9350610835818560208601610b30565b61083e81610bb5565b840191505092915050565b6000608083016000830151610861600086018261075e565b506020830151848203602086015261087982826107d7565b915050604083015161088e604086018261075e565b5060608301516108a1606086018261075e565b508091505092915050565b6108bd6108b882610af6565b610b87565b82525050565b6108d46108cf82610b00565b610b91565b82525050565b6108eb6108e682610b14565b610ba3565b82525050565b60006108fd82846106d2565b60148201915081905092915050565b600061091882846107a6565b915081905092915050565b600061092f82856108da565b60018201915061093f82846108ac565b6020820191508190509392505050565b600061095b82856108da565b60018201915061096b82846108c3565b6008820191508190509392505050565b600060608201905081810360008301526109958186610810565b905081810360208301526109a981856106e9565b905081810360408301526109bd818461076d565b9050949350505050565b6000604051905081810181811067ffffffffffffffff821117156109ea57600080fd5b8060405250919050565b600067ffffffffffffffff821115610a0b57600080fd5b601f19601f8301169050602081019050919050565b6000819050602082019050919050565b600081519050919050565b600081519050919050565b600081519050919050565b600081519050919050565b6000602082019050919050565b600082825260208201905092915050565b600082825260208201905092915050565b600082825260208201905092915050565b600081905092915050565b600082825260208201905092915050565b6000610ac382610ad6565b9050919050565b60008115159050919050565b600073ffffffffffffffffffffffffffffffffffffffff82169050919050565b6000819050919050565b600067ffffffffffffffff82169050919050565b600060ff82169050919050565b82818337600083830152505050565b60005b83811015610b4e578082015181840152602081019050610b33565b83811115610b5d576000848401525b50505050565b6000610b6e82610b75565b9050919050565b6000610b8082610be0565b9050919050565b6000819050919050565b6000610b9c82610bc6565b9050919050565b6000610bae82610bd3565b9050919050565b6000601f19601f8301169050919050565b60008160c01b9050919050565b60008160f81b9050919050565b60008160601b9050919050565b610bf681610aca565b8114610c0157600080fd5b50565b610c0d81610af6565b8114610c1857600080fd5b50565b610c2481610b00565b8114610c2f57600080fd5b5056fe546f6b656e6b65675166655a79694e77414a624e62474b5046584357754276663953733632335651354441a365627a7a72315820e5121293a83e25a54f9242231e22c734eaf2d099e0cf50b0b2e55ed664f1b5626c6578706572696d656e74616cf564736f6c63430005110040").unwrap()
        }

        fn code() -> Vec<u8> {
            hex::decode("608060405234801561001057600080fd5b50610283806100206000396000f3fe608060405234801561001057600080fd5b50600436106100355760003560e01c8062362a951461003a5780637c64bbc91461007e575b600080fd5b61007c6004803603602081101561005057600080fd5b81019080803573ffffffffffffffffffffffffffffffffffffffff1690602001909291905050506100c2565b005b6100c06004803603602081101561009457600080fd5b81019080803573ffffffffffffffffffffffffffffffffffffffff169060200190929190505050610174565b005b60008190508073ffffffffffffffffffffffffffffffffffffffff166354d5db4c600160056040518363ffffffff1660e01b81526004018083151515158152602001806020018367ffffffffffffffff168152602001828103825260148152602001806c010000000000000000000000008152506020019350505050600060405180830381600087803b15801561015857600080fd5b505af115801561016c573d6000803e3d6000fd5b505050505050565b60008190508073ffffffffffffffffffffffffffffffffffffffff1663fa432d5d60018060056040518463ffffffff1660e01b81526004018084151515158152602001806020018415151515815260200180602001848152602001838103835260148152602001806c02000000000000000000000000815250602001838103825260148152602001806c0100000000000000000000000081525060200195505050505050600060405180830381600087803b15801561023257600080fd5b505af1158015610246573d6000803e3d6000fd5b50505050505056fea265627a7a72315820ca2437b183207f96490f27151feae3066ef011cc1e18ae150f0ecae87100317364736f6c63430005110032").unwrap()
        }

        fn donate() -> Vec<u8> {
            hex::decode("ed88c68e").unwrap()
        }

        fn donateFrom() -> Vec<u8> {
            hex::decode("3071fbec").unwrap()
        }
    }

    #[test]
    fn test_solidity_address() -> Result<(), ProgramError> {
        use std::str::FromStr;
//        let account = Pubkey::from_str("Bfj8CF5ywavXyqkkuKSXt5AVhMgxUJgHfQsQjPc1JKzj").unwrap();
        let account = Pubkey::from_str("SysvarRent111111111111111111111111111111111").unwrap();
        let account = Pubkey::from_str("6ghLBF2LZAooDnmUMVm8tdNK6jhcAQhtbQiC7TgVnQ2r").unwrap();
        let sol_acc = solidity_address(&account);
        println!("{:?}", hex::encode(account.to_bytes()));
        println!("{:?}", hex::encode(sol_acc));
        Ok(())
    }

    #[test]
    fn test_solana_backend() -> Result<(), ProgramError> {
        let owner = Pubkey::new_unique();
        let mut accounts = Vec::new();

        for i in 0..4 {
            accounts.push( (
                    Pubkey::new_unique(), i == 0,
                    Account::new(((i+2)*1000) as u64, 10*1024, &owner)
                ) );
        }
        accounts.push((Pubkey::new_unique(), false, Account::new(1234u64, 0, &owner)));
        accounts.push((Pubkey::new_unique(), false, Account::new(5423u64, 1024, &Pubkey::new_unique())));
        accounts.push((Pubkey::new_unique(), false, Account::new(1234u64, 0, &Pubkey::new_unique())));

        for acc in &accounts {println!("{:x?}", acc);};

        let mut infos = Vec::new();
        for acc in &mut accounts {
            infos.push(AccountInfo::from((&acc.0, acc.1, &mut acc.2)));
        }

        let mut backend = SolanaBackend::new(&owner, Some(&infos[..]));

        let config = evm::Config::default();
        let mut executor = StackExecutor::new(&backend, u64::MAX, &config);

        assert_eq!(backend.exists(solidity_address(&owner)), false);
        assert_eq!(backend.exists(solidity_address(infos[1].key)), true);

        let creator = solidity_address(infos[1].key);
        println!("Creator: {:?}", creator);
        executor.deposit(creator, U256::exp10(18));

        let contract = executor.create_address(CreateScheme::Create2{caller: creator, code_hash: keccak256_digest(&TestContract::code()), salt: infos[0].key.to_bytes().into()});
        let exit_reason = executor.transact_create2(creator, U256::zero(), TestContract::code(), infos[0].key.to_bytes().into(), u64::MAX);
        println!("Create contract {:?}: {:?}", contract, exit_reason);

        let (applies, logs) = executor.deconstruct();

//        backend.add_account(contract, &infos[0]);
        let apply_result = backend.apply(applies, logs, false);
        println!("Apply result: {:?}", apply_result);

        println!();
//        let mut backend = SolanaBackend::new(&infos).unwrap();
        let mut executor = StackExecutor::new(&backend, u64::MAX, &config);
        println!("======================================");
        println!("Contract: {:x}", contract);
        println!("{:x?}", backend.exists(contract));
        println!("{:x}", backend.code_size(contract));
        println!("code_hash {:x}", backend.code_hash(contract));
        println!("code: {:x?}", hex::encode(backend.code(contract)));
        println!("storage value: {:x}", backend.storage(contract, H256::default()));
        println!();

        println!("Creator: {:x}", creator);
        println!("code_size: {:x}", backend.code_size(creator));
        println!("code_hash: {:x}", backend.code_hash(creator));
        println!("code: {:x?}", hex::encode(backend.code(creator)));

        println!("Missing account code_size: {:x}", backend.code_size(H160::zero()));
        println!("Code_hash: {:x}", backend.code_hash(H160::zero()));
        println!("storage value: {:x}", backend.storage(H160::zero(), H256::default()));

        let (exit_reason, result) = executor.transact_call(
                creator, contract, U256::zero(), TestContract::get_owner(), u64::MAX);
        println!("Call: {:?}, {}", exit_reason, hex::encode(&result));

        let (applies, logs) = executor.deconstruct();
        backend.apply(applies, logs, false)?;
        

/*        println!();
        for acc in &accounts {
            println!("{:x?}", acc);
        }*/
        Ok(())
    }

    #[test]
    fn test_erc20_wrapper() -> Result<(), ProgramError> {
        let owner = Pubkey::new_unique();
        let mut accounts = Vec::new();

        for i in 0..4 {
            accounts.push( (
                    Pubkey::new_unique(), i == 0,
                    Account::new(((i+2)*1000) as u64, 10*1024, &owner)
                ) );
        }
        accounts.push((Pubkey::new_unique(), false, Account::new(1234u64, 0, &owner)));
        accounts.push((Pubkey::new_unique(), false, Account::new(5423u64, 1024, &Pubkey::new_unique())));
        accounts.push((Pubkey::new_unique(), false, Account::new(1234u64, 0, &Pubkey::new_unique())));

        for acc in &accounts {println!("{:x?}", acc);};

        let mut infos = Vec::new();
        for acc in &mut accounts {
            infos.push(AccountInfo::from((&acc.0, acc.1, &mut acc.2)));
        }

        let mut backend = SolanaBackend::new(&owner, &infos[..]).unwrap();

        let config = evm::Config::default();
        let mut executor = StackExecutor::new(&backend, u64::MAX, &config);

        assert_eq!(backend.exists(solidity_address(&owner)), false);
        assert_eq!(backend.exists(solidity_address(infos[1].key)), true);

        let creator = solidity_address(infos[1].key);
        println!("Creator: {:?}", creator);
        executor.deposit(creator, U256::exp10(18));

        let contract = executor.create_address(CreateScheme::Create2{caller: creator, code_hash: keccak256_digest(&ERC20Contract::wrapper_code()), salt: infos[0].key.to_bytes().into()});
        let exit_reason = executor.transact_create2(creator, U256::zero(), ERC20Contract::wrapper_code(), infos[0].key.to_bytes().into(), u64::MAX);
        println!("Create contract {:?}: {:?}", contract, exit_reason);

        contract = executor.create_address(CreateScheme::Create2{caller: creator, code_hash: keccak256_digest(&ERC20Contract::code()), salt: infos[0].key.to_bytes().into()});
        exit_reason = executor.transact_create2(creator, U256::zero(), ERC20Contract::code(), infos[0].key.to_bytes().into(), u64::MAX);
        println!("Create contract {:?}: {:?}", contract, exit_reason);

        let (applies, logs) = executor.deconstruct();

//        backend.add_account(contract, &infos[0]);
        let apply_result = backend.apply(applies, logs, false);
        println!("Apply result: {:?}", apply_result);

        println!();
//        let mut backend = SolanaBackend::new(&infos).unwrap();
        let mut executor = StackExecutor::new(&backend, u64::MAX, &config);
        println!("======================================");
        println!("Contract: {:x}", contract);
        println!("{:x?}", backend.exists(contract));
        println!("{:x}", backend.code_size(contract));
        println!("code_hash {:x}", backend.code_hash(contract));
        println!("code: {:x?}", hex::encode(backend.code(contract)));
        println!("storage value: {:x}", backend.storage(contract, H256::default()));
        println!();

        println!("Creator: {:x}", creator);
        println!("code_size: {:x}", backend.code_size(creator));
        println!("code_hash: {:x}", backend.code_hash(creator));
        println!("code: {:x?}", hex::encode(backend.code(creator)));

        println!("Missing account code_size: {:x}", backend.code_size(H160::zero()));
        println!("Code_hash: {:x}", backend.code_hash(H160::zero()));
        println!("storage value: {:x}", backend.storage(H160::zero(), H256::default()));

        let (exit_reason, result) = executor.transact_call(
                creator, contract, U256::zero(), ERC20Contract::donate(), u64::MAX);
        println!("Call: {:?}, {}", exit_reason, hex::encode(&result));

        let (exit_reason, result) = executor.transact_call(
                creator, contract, U256::zero(), ERC20Contract::donateFrom(), u64::MAX);
        println!("Call: {:?}, {}", exit_reason, hex::encode(&result));

        let (applies, logs) = executor.deconstruct();
        backend.apply(applies, logs, false)?;
        

/*        println!();
        for acc in &accounts {
            println!("{:x?}", acc);
        }*/
        Ok(())
    }
}<|MERGE_RESOLUTION|>--- conflicted
+++ resolved
@@ -67,17 +67,12 @@
     account_infos: Option<&'a [AccountInfo<'a>]>,
 }
 
-<<<<<<< HEAD
 static SYSTEM_ACCOUNT: H160 =                   H160([0xff, 0, 0, 0, 0, 0, 0, 0, 0, 0, 0, 0, 0, 0, 0, 0, 0, 0, 0, 0]);
 static SYSTEM_ACCOUNT_ECRECOVER: H160 =         H160([0, 0, 0, 0, 0, 0, 0, 0, 0, 0, 0, 0, 0, 0, 0, 0, 0, 0, 0, 0x01]);
+static SYSTEM_ACCOUNT_BIGMODEXP: H160 =         H160([0, 0, 0, 0, 0, 0, 0, 0, 0, 0, 0, 0, 0, 0, 0, 0, 0, 0, 0, 0x05]);
 static SYSTEM_ACCOUNT_BN256_ADD: H160 =         H160([0, 0, 0, 0, 0, 0, 0, 0, 0, 0, 0, 0, 0, 0, 0, 0, 0, 0, 0, 0x06]);
 static SYSTEM_ACCOUNT_BN256_SCALAR_MUL: H160 =  H160([0, 0, 0, 0, 0, 0, 0, 0, 0, 0, 0, 0, 0, 0, 0, 0, 0, 0, 0, 0x07]);
 static SYSTEM_ACCOUNT_BN256_PAIRING: H160 =     H160([0, 0, 0, 0, 0, 0, 0, 0, 0, 0, 0, 0, 0, 0, 0, 0, 0, 0, 0, 0x08]);
-=======
-static SYSTEM_ACCOUNT: H160 = H160([0xff, 0, 0, 0, 0, 0, 0, 0, 0, 0, 0, 0, 0, 0, 0, 0, 0, 0, 0, 0]);
-static SYSTEM_ACCOUNT_ECRECOVER: H160 = H160([0, 0, 0, 0, 0, 0, 0, 0, 0, 0, 0, 0, 0, 0, 0, 0, 0, 0, 0, 0x01]);
-static SYSTEM_ACCOUNT_BIGMODEXP: H160 = H160([0, 0, 0, 0, 0, 0, 0, 0, 0, 0, 0, 0, 0, 0, 0, 0, 0, 0, 0, 0x05]);
->>>>>>> 8586b514
 
 impl<'a, 's, S> SolanaBackend<'a, 's, S> where S: AccountStorage {
     /// Create `SolanaBackend`
@@ -96,13 +91,10 @@
     pub fn is_system_address(address: &H160) -> bool {
         *address == SYSTEM_ACCOUNT
         || *address == SYSTEM_ACCOUNT_ECRECOVER
-<<<<<<< HEAD
         || *address == SYSTEM_ACCOUNT_BN256_ADD
         || *address == SYSTEM_ACCOUNT_BN256_SCALAR_MUL
         || *address == SYSTEM_ACCOUNT_BN256_PAIRING
-=======
         || *address == SYSTEM_ACCOUNT_BIGMODEXP
->>>>>>> 8586b514
     }
 
     /// Call inner ecrecover
@@ -144,7 +136,62 @@
         Some(Capture::Exit((ExitReason::Succeed(evm::ExitSucceed::Returned), address)))
     }
 
-<<<<<<< HEAD
+    /// Call inner `big_mod_exp`
+    #[must_use]
+    pub fn call_inner_big_mod_exp(
+        input: &[u8],
+    ) -> Option<Capture<(ExitReason, Vec<u8>), Infallible>> {
+        use num_bigint::BigUint;
+        use num_traits::{One, Zero};
+        debug_print!("big_mod_exp");
+        debug_print!("input: {}", &hex::encode(&input));
+
+        if input.len() < 96 {
+            return Some(Capture::Exit((ExitReason::Succeed(evm::ExitSucceed::Returned), vec![0; 0])))
+        };
+
+        let (base_len, rest) = input.split_at(32);
+        let (exp_len, rest) = rest.split_at(32);
+        let (mod_len, rest) = rest.split_at(32);
+
+        let base_len: usize = match U256::from_big_endian(base_len).try_into() {
+            Ok(value) => value,
+            Err(_) => return Some(Capture::Exit((ExitReason::Succeed(evm::ExitSucceed::Returned), vec![0; 0])))
+        };
+        let exp_len: usize = match U256::from_big_endian(exp_len).try_into() {
+            Ok(value) => value,
+            Err(_) => return Some(Capture::Exit((ExitReason::Succeed(evm::ExitSucceed::Returned), vec![0; 0])))
+        };
+        let mod_len: usize = match U256::from_big_endian(mod_len).try_into() {
+            Ok(value) => value,
+            Err(_) => return Some(Capture::Exit((ExitReason::Succeed(evm::ExitSucceed::Returned), vec![0; 0])))
+        };
+
+        if base_len == 0 && mod_len == 0 {
+            return Some(Capture::Exit((ExitReason::Succeed(evm::ExitSucceed::Returned), vec![0_u8; 32])));
+        }
+
+        let (base_val, rest) = rest.split_at(base_len);
+        let (exp_val, rest) = rest.split_at(exp_len);
+        let (mod_val, _rest) = rest.split_at(mod_len);
+
+        let base_val = BigUint::from_bytes_be(base_val);
+        let exp_val  = BigUint::from_bytes_be(exp_val);
+        let mod_val  = BigUint::from_bytes_be(mod_val);
+
+        if mod_val.is_zero() || mod_val.is_one() {
+            let return_value = vec![0_u8; mod_len];
+            return Some(Capture::Exit((ExitReason::Succeed(evm::ExitSucceed::Returned), return_value)));
+        }
+
+        let ret_int = base_val.modpow(&exp_val, &mod_val);
+        let ret_int = ret_int.to_bytes_be();
+        let mut return_value = vec![0_u8; mod_len - ret_int.len()];
+        return_value.extend(ret_int);
+
+        Some(Capture::Exit((ExitReason::Succeed(evm::ExitSucceed::Returned), return_value)))
+    }
+
     #[must_use]
     #[allow(clippy::similar_names)]
     #[allow(clippy::unused_self)]
@@ -408,62 +455,6 @@
         }
 
         return_val(false)
-=======
-    /// Call inner `big_mod_exp`
-    #[must_use]
-    pub fn call_inner_big_mod_exp(
-        input: &[u8],
-    ) -> Option<Capture<(ExitReason, Vec<u8>), Infallible>> {
-        use num_bigint::BigUint;
-        use num_traits::{One, Zero};
-        debug_print!("big_mod_exp");
-        debug_print!("input: {}", &hex::encode(&input));
-
-        if input.len() < 96 {
-            return Some(Capture::Exit((ExitReason::Succeed(evm::ExitSucceed::Returned), vec![0; 0])))
-        };
-
-        let (base_len, rest) = input.split_at(32);
-        let (exp_len, rest) = rest.split_at(32);
-        let (mod_len, rest) = rest.split_at(32);
-
-        let base_len: usize = match U256::from_big_endian(base_len).try_into() {
-            Ok(value) => value,
-            Err(_) => return Some(Capture::Exit((ExitReason::Succeed(evm::ExitSucceed::Returned), vec![0; 0])))
-        };
-        let exp_len: usize = match U256::from_big_endian(exp_len).try_into() {
-            Ok(value) => value,
-            Err(_) => return Some(Capture::Exit((ExitReason::Succeed(evm::ExitSucceed::Returned), vec![0; 0])))
-        };
-        let mod_len: usize = match U256::from_big_endian(mod_len).try_into() {
-            Ok(value) => value,
-            Err(_) => return Some(Capture::Exit((ExitReason::Succeed(evm::ExitSucceed::Returned), vec![0; 0])))
-        };
-
-        if base_len == 0 && mod_len == 0 {
-            return Some(Capture::Exit((ExitReason::Succeed(evm::ExitSucceed::Returned), vec![0_u8; 32])));
-        }
-
-        let (base_val, rest) = rest.split_at(base_len);
-        let (exp_val, rest) = rest.split_at(exp_len);
-        let (mod_val, _rest) = rest.split_at(mod_len);
-
-        let base_val = BigUint::from_bytes_be(base_val);
-        let exp_val  = BigUint::from_bytes_be(exp_val);
-        let mod_val  = BigUint::from_bytes_be(mod_val);
-
-        if mod_val.is_zero() || mod_val.is_one() {
-            let return_value = vec![0_u8; mod_len];
-            return Some(Capture::Exit((ExitReason::Succeed(evm::ExitSucceed::Returned), return_value)));
-        }
-
-        let ret_int = base_val.modpow(&exp_val, &mod_val);
-        let ret_int = ret_int.to_bytes_be();
-        let mut return_value = vec![0_u8; mod_len - ret_int.len()];
-        return_value.extend(ret_int);
-
-        Some(Capture::Exit((ExitReason::Succeed(evm::ExitSucceed::Returned), return_value)))
->>>>>>> 8586b514
     }
 
     /// Get chain id
@@ -532,7 +523,9 @@
         if code_address == SYSTEM_ACCOUNT_ECRECOVER {
             return Self::call_inner_ecrecover(&input);
         }
-<<<<<<< HEAD
+        if code_address == SYSTEM_ACCOUNT_BIGMODEXP {
+            return Self::call_inner_big_mod_exp(&input);
+        }
         if code_address == SYSTEM_ACCOUNT_BN256_ADD {
             return self.call_inner_bn256_add(&input);
         }
@@ -541,10 +534,6 @@
         }
         if code_address == SYSTEM_ACCOUNT_BN256_PAIRING {
             return self.call_inner_bn256_pairing(&input);
-=======
-        if code_address == SYSTEM_ACCOUNT_BIGMODEXP {
-            return Self::call_inner_big_mod_exp(&input);
->>>>>>> 8586b514
         }
 
         if !self.is_solana_address(&code_address) {
