--- conflicted
+++ resolved
@@ -21,19 +21,6 @@
 
 use crate::{
 //    bump_allocator::BumpAllocator,
-<<<<<<< HEAD
-account_data::{Account, AccountData, Contract},
-account_storage::{ProgramAccountStorage, Sender},
-error::EvmLoaderError,
-executor::Machine,
-executor_state::{ExecutorState, ExecutorSubstate},
-instruction::{EvmInstruction, on_event, on_return},
-payment,
-solana_backend::{AccountStorage, SolanaBackend},
-solidity_account::SolidityAccount,
-storage_account::StorageAccount,
-transaction::{check_secp256k1_instruction, UnsignedTransaction, verify_tx_signature},
-=======
     instruction::{EvmInstruction, on_return, on_event},
     account_data::{AccountData, Account, Contract},
     account_storage::{ProgramAccountStorage, Sender},
@@ -49,7 +36,6 @@
 use evm::{
     ExitReason, ExitFatal, ExitError, ExitSucceed,
     H160, U256,
->>>>>>> 7f32a42c
 };
 
 const HEAP_LENGTH: usize = 1024*1024;
@@ -288,16 +274,11 @@
             let _operator_eth_info = next_account_info(account_info_iter)?;
             let system_info = next_account_info(account_info_iter)?;
 
-<<<<<<< HEAD
             let _program_info = next_account_info(account_info_iter)?;
             let _program_code = next_account_info(account_info_iter)?;
             let _caller_info = next_account_info(account_info_iter)?;
 
             let accounts = &accounts[6..];
-=======
-        EvmInstruction::CallFromRawEthereumTX  {from_addr, sign: _, unsigned_msg} => {
-            let sysvar_info = find_sysvar_info(accounts)?;
->>>>>>> 7f32a42c
 
             let trx: UnsignedTransaction = rlp::decode(unsigned_msg).map_err(|_| ProgramError::InvalidInstructionData)?;
             let mut account_storage = ProgramAccountStorage::new(program_id, accounts)?;
@@ -330,7 +311,6 @@
         EvmInstruction::PartialCallFromRawEthereumTX {collateral_pool_index, step_count, from_addr, sign: _, unsigned_msg} => {
             debug_print!("Execute from raw ethereum transaction iterative");
             let storage_info = next_account_info(account_info_iter)?;
-<<<<<<< HEAD
 
             let sysvar_info = next_account_info(account_info_iter)?;
             let operator_sol_info = next_account_info(account_info_iter)?;
@@ -340,9 +320,6 @@
             let system_info = next_account_info(account_info_iter)?;
 
             let accounts = &accounts[7..];
-=======
-            let sysvar_info = find_sysvar_info(accounts)?;
->>>>>>> 7f32a42c
 
             let caller = H160::from_slice(from_addr);
             let trx: UnsignedTransaction = rlp::decode(unsigned_msg).map_err(|_| ProgramError::InvalidInstructionData)?;
@@ -371,11 +348,7 @@
                 system_info)?;
 
             let trx_gas_limit = u64::try_from(trx.gas_limit).map_err(|_| ProgramError::InvalidInstructionData)?;
-<<<<<<< HEAD
             do_partial_call(&mut storage, step_count, &account_storage, accounts, trx.call_data, trx_gas_limit)?;
-=======
-            do_partial_call(&mut storage, step_count, &account_storage, &accounts[1..], trx.call_data, trx.value, trx_gas_limit)?;
->>>>>>> 7f32a42c
 
             storage.block_accounts(program_id, accounts)
         },
