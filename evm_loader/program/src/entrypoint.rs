--- conflicted
+++ resolved
@@ -497,9 +497,17 @@
 
             Ok(())
         },
-<<<<<<< HEAD
-
-
+        EvmInstruction::Cancel => {
+            let account_info_iter = &mut accounts.iter();
+            let storage_info = next_account_info(account_info_iter)?;
+
+            let storage = StorageAccount::restore(storage_info)?;
+            storage.check_accounts(program_id, accounts)?;
+
+            storage.unblock_accounts_and_destroy(program_id, accounts)?;
+
+            Ok(())
+        },
         EvmInstruction::KeccakSysCall => {
             // debug_print!("EvmInstruction::KeccakSysCall"); 
             let account_info_iter = &mut accounts.iter();
@@ -511,7 +519,6 @@
 
             Ok(())
         },
-        
         EvmInstruction::KeccakSHA3 => {
             // debug_print!("EvmInstruction::KeccakSHA3"); 
             let account_info_iter = &mut accounts.iter();
@@ -521,16 +528,6 @@
             let hash = H256::from_slice(Keccak256::digest(&evm_loader_info.data.borrow()).as_slice());
 
             // debug_print!("evm_loader_hash: {}", &hash.to_string()); 
-=======
-        EvmInstruction::Cancel => {
-            let account_info_iter = &mut accounts.iter();
-            let storage_info = next_account_info(account_info_iter)?;
-
-            let storage = StorageAccount::restore(storage_info)?;
-            storage.check_accounts(program_id, accounts)?;
-
-            storage.unblock_accounts_and_destroy(program_id, accounts)?;
->>>>>>> a1beb661
 
             Ok(())
         },
@@ -968,23 +965,6 @@
         } else {
             return Err(ProgramError::InvalidArgument);
         }
-<<<<<<< HEAD
-    } else {
-        if from_info.is_some() {
-            debug_print!("Sender must be Ethereum account. This method is not allowed for Solana accounts.");
-
-            return None
-        }
-        if !caller_info.is_signer {
-            debug_print!("Caller mast be signer");
-            debug_print!("Caller pubkey: {}", &caller_info.key.to_string());
-
-            return None
-        }
-
-        Some ( ( keccak256_h256(&caller_info.key.to_bytes()).into(), false) )
-=======
->>>>>>> a1beb661
     }
 
     Ok(())
