
# Note: This crate must be built using cargo build-bpf

[package]
name = "evm-loader"
version = "2.0.8"
description = "Ethereum VM loader"
authors = ["Solana Maintainers <maintainers@solana.foundation>"]
repository = "https://github.com/solana-labs/solana-program-library"
license = "Apache-2.0"
edition = "2018"
exclude = ["js/**"]

[features]
evm_debug = []
no-entrypoint = []
test-bpf = []
custom-heap = []
default = ["custom-heap", "evm_debug"]

[dependencies]
solana-program = { version = "1.6.4", default_features = false }
num-derive = "0.3"
num-traits = "0.2"
remove_dir_all = "=0.5.0"
thiserror = "1.0"
arrayref = "0.3.6"
num_enum = "0.5.1"
primitive-types = { version = "0.7", default-features = false, features = ["serde_no_std"] }
evm = { path = "../rust-evm", version = "0.18.0", default_features = false, features = ["with-serde"] }
hex = "0.4.2"
bs58 = "0.3.1"
sha3 = { version = "0.8", default-features = false }
getrandom = { version = "0.1.16", default_features = false, features = ["dummy"] }
#k256 = { version = "0.4.0", default-features = false, features = ["ecdsa"] }
libsecp256k1 = { version = "0.3.5", default-features = false }
serde = "1.0.112"
serde_bytes = "0.11"
serde_derive = "1.0.103"
impl-serde = "0.1"
<<<<<<< HEAD
ethereum-types = { version = "0.9.2", default-features = false, features = ["serialize"] }
=======
>>>>>>> e7fe17c4
rlp = "0.4"
bincode = ""

[dev-dependencies]
rand = { version = "0.7.0"}
solana-program-test = "1.6.4"
solana-sdk = "1.6.4"

[lib]
crate-type = ["cdylib", "lib"]

[package.metadata.docs.rs]
targets = ["x86_64-unknown-linux-gnu"]<|MERGE_RESOLUTION|>--- conflicted
+++ resolved
@@ -38,10 +38,6 @@
 serde_bytes = "0.11"
 serde_derive = "1.0.103"
 impl-serde = "0.1"
-<<<<<<< HEAD
-ethereum-types = { version = "0.9.2", default-features = false, features = ["serialize"] }
-=======
->>>>>>> e7fe17c4
 rlp = "0.4"
 bincode = ""
 
