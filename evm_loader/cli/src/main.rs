--- conflicted
+++ resolved
@@ -31,7 +31,7 @@
     transaction::Transaction,
     system_program,
     system_instruction,
-    sysvar::{rent, clock},
+    sysvar::{clock},
 };
 use serde_json::json;
 use std::{
@@ -66,7 +66,7 @@
     tpu_client::{TpuClient, TpuClientConfig},
 };
 use solana_cli::{
-    checks::{check_account_for_fee, check_account_for_spend_multiple_fees_with_commitment},
+    checks::{check_account_for_fee},
 };
 use solana_cli_output::display::new_spinner_progress_bar;
 use solana_transaction_status::{
@@ -78,17 +78,11 @@
     EncodedConfirmedTransaction
 };
 
-<<<<<<< HEAD
+use secp256k1::SecretKey;
+
+use rlp::RlpStream;
+
 use log::{debug, error, info};
-=======
-use sha3::{Keccak256, Digest};
-
-use secp256k1::SecretKey;
-
-use rlp::RlpStream;
-
-use log::*;
->>>>>>> 4b4b528d
 
 const DATA_CHUNK_SIZE: usize = 229; // Keep program chunks under PACKET_DATA_SIZE
 
@@ -358,25 +352,13 @@
     H256::from(hash(data).to_bytes())
 }
 
-<<<<<<< HEAD
-#[allow(clippy::too_many_lines)]
-fn command_deploy(
-    config: &Config,
-    program_location: &str,
-    caller: Pubkey
-) -> CommandResult {
-
-    const ACCOUNT_HEADER_SIZE: usize = 1 + Account::SIZE;
-    const CONTRACT_HEADER_SIZE: usize = 1 + Contract::SIZE;
-=======
 pub fn keccak256(data: &[u8]) -> [u8; 32] {
-    hash(&data).to_bytes()
+    hash(data).to_bytes()
 }
 
 pub fn keccak256_digest(data: &[u8]) -> Vec<u8> {
-    hash(&data).to_bytes().to_vec()
-}
->>>>>>> 4b4b528d
+    hash(data).to_bytes().to_vec()
+}
 
 #[derive(Debug)]
 pub struct UnsignedTransaction {
@@ -429,7 +411,7 @@
     let (sig, rec) = {
         use secp256k1::{Message, sign};
         let msg = Message::parse(&keccak256(rlp_data.as_slice()));
-        sign(&msg, &caller_private)
+        sign(&msg, caller_private)
     };
 
     let mut msg : Vec<u8> = Vec::new();
@@ -453,9 +435,10 @@
     debug!("Write code");
     let mut write_messages = vec![];
     for (chunk, i) in msg.chunks(DATA_CHUNK_SIZE).zip(0..) {
+        let offset = u32::try_from(i*DATA_CHUNK_SIZE)?;
         let instruction = Instruction::new_with_bincode(
             config.evm_loader,
-            &LoaderInstruction::Write {offset: (i*DATA_CHUNK_SIZE) as u32, bytes: chunk.to_vec()},
+            &LoaderInstruction::Write {offset, bytes: chunk.to_vec()},
             vec![AccountMeta::new(*holder, false),
                  AccountMeta::new(creator.pubkey(), true)]
         );
@@ -471,7 +454,7 @@
             .value;
 
         let mut write_transactions = vec![];
-        for message in write_messages.into_iter() {
+        for message in write_messages {
             let mut tx = Transaction::new_unsigned(message);
             tx.try_sign(&signers, blockhash)?;
             write_transactions.push(tx);
@@ -479,7 +462,7 @@
 
         debug!("Writing program data");
         send_and_confirm_transactions_with_spinner(
-            config.rpc_client.clone(),
+            &config.rpc_client,
             &config.websocket_url,
             write_transactions,
             &signers,
@@ -518,11 +501,7 @@
     let data : Vec<u8>;
     match config.rpc_client.get_account_with_commitment(caller_sol, CommitmentConfig::confirmed())?.value{
         Some(acc) =>   data = acc.data,
-<<<<<<< HEAD
-        None => panic!("AccountNotFound: pubkey={}", caller)
-=======
-        _ => panic!("AccountNotFound: pubkey = {}", caller_sol.to_string())
->>>>>>> 4b4b528d
+        None => panic!("AccountNotFound: pubkey={}", caller_sol)
     }
 
     let trx_count : u64;
@@ -530,15 +509,9 @@
         Ok(acc_data) =>
             match acc_data {
             AccountData::Account(acc) => acc,
-<<<<<<< HEAD
             _ => return Err("Caller has incorrect type".into())
         },
         Err(_) => return Err("Caller unpack error".into())
-=======
-            _ => return Err("Caller has incorrect type".to_string().into())
-        },
-        Err(_) => return Err("Caller unpack error".to_string().into())
->>>>>>> 4b4b528d
     };
     trx_count = account.trx_count;
     debug!("trx_count = {}", trx_count);
@@ -575,12 +548,6 @@
     };
     debug!("Create code account: {}", &program_code.to_string());
 
-<<<<<<< HEAD
-    let make_create_account_instruction = |acc: &Pubkey, ether: &H160, nonce: u8, balance: u64| {
-        Instruction::new_with_bincode(
-            config.evm_loader,
-            &(2_u32, balance, 0_u64, ether.as_fixed_bytes(), nonce),
-=======
     (program_id, program_ether, program_nonce, program_code, program_seed)
 }
 
@@ -606,94 +573,43 @@
     {
         return Err("Account already exist".to_string().into());
         // debug!("Account already exist");
-    } else {
-        let mut instructions = Vec::new();
-        instructions.push(system_instruction::create_account_with_seed(
+    }
+
+    let instructions = vec![
+        system_instruction::create_account_with_seed(
             &creator.pubkey(), 
             program_code, 
             &creator.pubkey(), 
             program_seed, 
             minimum_balance_for_code, 
             program_code_acc_len as u64, 
-            &config.evm_loader)
-        );
-        instructions.push(Instruction::new_with_bincode(
-            config.evm_loader,
-            &(2u32, minimum_balance_for_account, 0u64, program_ether.as_fixed_bytes(), program_nonce),
->>>>>>> 4b4b528d
-            vec![AccountMeta::new(creator.pubkey(), true),
-                 AccountMeta::new(*program_id, false),
-                 AccountMeta::new(*program_code, false),
-                 AccountMeta::new_readonly(system_program::id(), false),]
-            )
-        );
-
-<<<<<<< HEAD
-    let make_write_instruction = |offset: u32, bytes: Vec<u8>| -> Instruction {
+            &config.evm_loader
+        ),
         Instruction::new_with_bincode(
             config.evm_loader,
-            &LoaderInstruction::Write {offset, bytes},
-            vec![AccountMeta::new(program_code, false),
-                 AccountMeta::new(creator.pubkey(), true)]
+            &(2_u32, minimum_balance_for_account, 0_u64, program_ether.as_fixed_bytes(), program_nonce),
+            vec![AccountMeta::new(creator.pubkey(), true),
+                    AccountMeta::new(*program_id, false),
+                    AccountMeta::new(*program_code, false),
+                    AccountMeta::new_readonly(system_program::id(), false),]
         )
-    };
-
-    let make_finalize_instruction = || -> Instruction {
-        Instruction::new_with_bincode(
-            config.evm_loader,
-            &LoaderInstruction::Finalize,
-            vec![AccountMeta::new(program_id, false),
-                 AccountMeta::new(program_code, false),
-                 AccountMeta::new(caller, false),
-                 AccountMeta::new(creator.pubkey(), true),
-                 AccountMeta::new(clock::id(), false),
-                 AccountMeta::new(rent::id(), false),
-                 AccountMeta::new(config.evm_loader, false),
-                ]
-        )
-    };
-=======
-        send_transaction(config, &instructions)?;
-    };
+    ];
+
+    send_transaction(config, &instructions)?;
 
     Ok(())
 }
->>>>>>> 4b4b528d
 
 fn create_ctorage_accoiunt(config: &Config) -> Result<Pubkey, Error> {
     use rand::Rng;
     let mut rng = rand::thread_rng();
     let creator = &config.signer;
     debug!("Create storage account");
-    let storage = create_account_with_seed(config, &creator.pubkey(), &creator.pubkey(), &rng.gen::<u32>().to_string(), 128*1024u64)?;
+    let storage = create_account_with_seed(config, &creator.pubkey(), &creator.pubkey(), &rng.gen::<u32>().to_string(), 128*1024_u64)?;
     debug!("storage = {}", storage);
     Ok(storage)
 }
 
-<<<<<<< HEAD
-    // Check program account to see if partial initialization has occurred
-    let initial_instructions = if config.rpc_client
-        .get_account_with_commitment(&program_id, config.rpc_client.commitment())?
-        .value
-        .is_some()
-    {
-        return Err("Account already exist".into());
-    } else {
-        // let mut instructions = Vec::new();
-        // if let Some(account) = config.rpc_client.get_account_with_commitment(&caller_id, config.commitment)?.value {
-        //     // TODO Check caller account
-        // } else {
-        //     instructions.push(make_create_account_instruction(&caller_id, &caller_ether, caller_nonce, minimum_balance_for_account, 0));
-        // }
-        let instructions = vec![(
-            system_instruction::create_account_with_seed(&creator.pubkey(), &program_code, &creator.pubkey(), &program_seed, minimum_balance_for_code, program_code_len as u64, &config.evm_loader)),
-            make_create_account_instruction(&program_id, &ether, nonce, minimum_balance_for_account)
-        ];
-        instructions
-    };
-    let balance_needed = minimum_balance_for_account + minimum_balance_for_code;
-    debug!("Minimum balance: {}", balance_needed);
-=======
 fn parse_transaction_reciept(config: &Config, result: EncodedConfirmedTransaction) -> Option<Vec<u8>> {
     let mut return_value : Option<Vec<u8>> = None;
     if let EncodedTransaction::Json(transaction) = result.transaction.transaction {
@@ -729,16 +645,16 @@
     seed: &str, 
     len: u64
 ) -> Result<Pubkey, Error> {
-    let created_account = Pubkey::create_with_seed(&base, &seed, &config.evm_loader).unwrap();
+    let created_account = Pubkey::create_with_seed(base, seed, &config.evm_loader).unwrap();
 
     if config.rpc_client.get_account_with_commitment(&created_account, CommitmentConfig::confirmed())?.value.is_none() {
         debug!("Account not found");
         let create_acc_instruction = system_instruction::create_account_with_seed(
-            &funding,
+            funding,
             &created_account,
-            &base,
-            &seed,
-            10u64.pow(9),
+            base,
+            seed,
+            10_u64.pow(9),
             len,
             &config.evm_loader
         );
@@ -746,7 +662,6 @@
     } else {
         debug!("Account found");
     }
->>>>>>> 4b4b528d
 
     Ok(created_account)
 }
@@ -772,26 +687,6 @@
         },
     )?;
 
-<<<<<<< HEAD
-    let initial_message = Message::new(&initial_instructions, Some(&config.signer.pubkey()));
-    let mut messages: Vec<&Message> = vec![&initial_message];
-
-    let mut code_len = Vec::new();
-    code_len.extend_from_slice(&(program_data.len() as u64).to_le_bytes());
-    let message = Message::new(&[make_write_instruction(0_u32, code_len)], Some(&creator.pubkey()));
-
-    let mut write_messages = vec![message];
-
-    // Write code
-    for (chunk, i) in program_data.chunks(DATA_CHUNK_SIZE).zip(0..) {
-        let offset = u32::try_from(8+i*DATA_CHUNK_SIZE)?;
-        let message = Message::new(&[make_write_instruction(offset, chunk.to_vec())], Some(&creator.pubkey()));
-        write_messages.push(message);
-    }
-    let mut write_message_refs = vec![];
-    for message in &write_messages {write_message_refs.push(message);}
-    messages.append(&mut write_message_refs);
-=======
     Ok(tx_sig)
 }
 
@@ -809,7 +704,6 @@
     if caller_sol != caller {
         return Err("Could not acquire caller account private key".to_string().into());
     }
->>>>>>> 4b4b528d
 
     // Get caller nonce
     let trx_count = get_ether_account_nonce(config, &caller_sol)?;
@@ -831,34 +725,8 @@
     // Create transaction prepared for execution from account
     let msg = make_deploy_ethereum_transaction(trx_count, &program_data, &caller_private);
 
-<<<<<<< HEAD
-    {  // Send write message
-        let (blockhash, _, last_valid_slot) = config.rpc_client
-            .get_recent_blockhash_with_commitment(config.rpc_client.commitment())?
-            .value;
-    
-        let mut write_transactions = vec![];
-        for message in write_messages {
-            let mut tx = Transaction::new_unsigned(message);
-            tx.try_sign(&signers, blockhash)?;
-            write_transactions.push(tx);
-        }
-    
-        debug!("Writing program data");
-        send_and_confirm_transactions_with_spinner(
-            &config.rpc_client,
-            &config.websocket_url,
-            write_transactions,
-            &signers,
-            config.rpc_client.commitment(),
-            last_valid_slot,
-        ).map_err(|err| {
-            format!("Data writes to program account failed: {}", err)
-        })?;
-        debug!("Writing program data done");
-=======
     // Create holder account (if not exists)
-    let holder = create_account_with_seed(config, &creator.pubkey(), &creator.pubkey(), &"1236".to_string(), 128*1024u64)?;
+    let holder = create_account_with_seed(config, &creator.pubkey(), &creator.pubkey(), "1236", 128*1024_u64)?;
 
     fill_holder_account(config, &holder, &msg)?;
 
@@ -877,16 +745,15 @@
     // Send trx_from_account_data_instruction
     {
         debug!("trx_from_account_data_instruction");
-        let trx_from_account_data_instruction = Instruction::new_with_bincode(config.evm_loader, &(0x0bu8, 0u64), accounts.clone());
+        let trx_from_account_data_instruction = Instruction::new_with_bincode(config.evm_loader, &(0x0b_u8, 0_u64), accounts.clone());
         send_transaction(config, &[trx_from_account_data_instruction])?;
->>>>>>> 4b4b528d
     }
 
     // Continue while no result
     loop {
         debug!("continue");
         let continue_accounts = accounts[1..].to_vec();
-        let continue_instruction = Instruction::new_with_bincode(config.evm_loader, &(0x0au8, 400u64), continue_accounts);
+        let continue_instruction = Instruction::new_with_bincode(config.evm_loader, &(0x0a_u8, 400_u64), continue_accounts);
         let signature = send_transaction(config, &[continue_instruction])?;
 
         // Check if Continue returned some result 
