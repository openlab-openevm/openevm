--- conflicted
+++ resolved
@@ -166,7 +166,12 @@
                 + bytes.fromhex("%064x" % len(data))\
                 + str.encode(data)
 
-<<<<<<< HEAD
+    def make_blake2F(self, data):
+        return abi.function_signature_to_4byte_selector('test_09_blake2F(bytes)')\
+                + bytes.fromhex("%062x" % 0x0 + "20") \
+                + bytes.fromhex("%064x" % len(data)) \
+                + data
+
     def test_02_sha256_contract(self):
         from hashlib import sha256
         for test_case in self.test_data["sha256"]:
@@ -192,12 +197,6 @@
             result_hash = b58decode(result['meta']['innerInstructions'][0]['instructions'][0]['data'])[2:].hex()
             expect_hash = hashlib.new('ripemd160', bin_input).hexdigest()
             self.assertEqual(result_hash[:40], expect_hash)
-=======
-    def make_blake2F(self, data):
-        return abi.function_signature_to_4byte_selector('test_09_blake2F(bytes)')\
-                + bytes.fromhex("%062x" % 0x0 + "20") \
-                + bytes.fromhex("%064x" % len(data)) \
-                + data
 
     def test_09_blake2F_contract(self):
         for test_case in self.test_data["blake2F"]:
@@ -209,7 +208,6 @@
             result = result["result"]
             result_data = b58decode(result['meta']['innerInstructions'][0]['instructions'][0]['data'])[2:].hex()
             self.assertEqual(result_data, test_case["Expected"])
->>>>>>> 01a3c317
 
 if __name__ == '__main__':
     unittest.main()